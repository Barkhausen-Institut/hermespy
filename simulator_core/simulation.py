# -*- coding: utf-8 -*-
"""HermesPy simulation configuration."""

from __future__ import annotations
from typing import List, Type, Optional
import numpy as np
import matplotlib.pyplot as plt
from ruamel.yaml import SafeConstructor, SafeRepresenter, MappingNode

from .executable import Executable, Verbosity
from .drop import Drop
from channel import QuadrigaInterface

__author__ = "Jan Adler"
__copyright__ = "Copyright 2021, Barkhausen Institut gGmbH"
__credits__ = ["Jan Adler"]
__license__ = "AGPLv3"
__version__ = "0.1.0"
__maintainer__ = "Jan Adler"
__email__ = "jan.adler@barkhauseninstitut.org"
__status__ = "Prototype"


class SimulationDrop(Drop):
    """Data generated within a single simulation drop."""

    def __init__(self,
                 transmitted_bits: List[np.ndarray],
                 transmitted_signals: List[np.ndarray],
                 received_signals: List[np.ndarray],
                 received_bits: List[np.ndarray]) -> None:
        """Object initialization.

        Args:
            transmitted_bits (List[np.ndarray]): Bits fed into the transmitting modems.
            transmitted_signals (List[np.ndarray]): Modulated signals emitted by transmitting modems.
            received_signals (List[np.ndarray]): Modulated signals impinging onto receiving modems.
            received_bits (List[np.ndarray]): Bits output by receiving modems.
        """

        Drop.__init__(self, transmitted_bits, transmitted_signals, received_signals, received_bits)


class Simulation(Executable):
    """HermesPy simulation configuration."""

    yaml_tag = u'Simulation'

    def __init__(self,
<<<<<<< HEAD
                 plot_drop: bool = True) -> None:
        """Object initialization.

        Args:
            plot_drop (bool, optional): Pause to plot each drop during execution.
        """

        Executable.__init__(self, plot_drop)
=======
                 plot_drop: bool = False,
                 calc_transmit_spectrum: bool = False,
                 calc_receive_spectrum: bool = False,
                 calc_transmit_stft: bool = False,
                 calc_receive_stft: bool = False,
                 spectrum_fft_size: int = 0,
                 num_drops: int = 1,
                 plot_bit_error: bool = True,
                 plot_block_error: bool = True,
                 snr_type: Union[str, SNRType] = SNRType.EBN0,
                 noise_loop: Union[List[float], np.ndarray] = np.array([0.0]),
                 confidence_metric: Union[ConfidenceMetric, str] = ConfidenceMetric.DISABLED,
                 min_num_drops: int = 0,
                 confidence_level: float = 1.0,
                 confidence_margin: float = 0.0,
                 results_dir: Optional[str] = None,
                 verbosity: Union[str, Verbosity] = Verbosity.INFO) -> None:
        """Simulation object initialization.

        Args:
            plot_drop (bool, optional):
                Plot each drop during execution of scenarios.

            calc_transmit_spectrum (bool):
                Compute the transmitted signals frequency domain spectra.

            calc_receive_spectrum (bool):
                Compute the received signals frequency domain spectra.

            calc_transmit_stft (bool):
                Compute the short time Fourier transform of transmitted signals.

            calc_receive_stft (bool):
                Compute the short time Fourier transform of received signals.

            spectrum_fft_size (int):
                Number of discrete frequency bins computed within the Fast Fourier Transforms.

            num_drops (int):
                Number of drops per executed scenario.

            plot_bit_error (bool, optional):
                Plot resulting bit error rate after simulation.

            plot_block_error (bool, optional):
                Plot resulting block error rate after simulation.

            snr_type (Union[str, SNRType]):
                The signal to noise ratio metric to be used.

            noise_loop (Union[List[float], np.ndarray]):
                Loop over different noise levels.

            confidence_metric (Union[ConfidenceMetric, str], optional):
                Metric for premature simulation stopping criterion

            min_num_drops (int, optional):
                Minimum number of drops before confidence check may prematurely terminate execution.

            confidence_level (float, optional):
                Confidence at which execution should be terminated.

            confidence_margin (float, optional):
                Margin for the confidence check

            results_dir (str, optional):
                Directory in which all simulation artifacts will be dropped.

            verbosity (Union[str, Verbosity], optional):
                Information output behaviour during execution.
        """

        Executable.__init__(self, plot_drop, calc_transmit_spectrum, calc_receive_spectrum,
                            calc_transmit_stft, calc_receive_stft, spectrum_fft_size, num_drops,
                            results_dir, verbosity)

        self.snr_type = snr_type
        self.plot_bit_error = plot_bit_error
        self.plot_block_error = plot_block_error
        self.min_num_drops = min_num_drops
        self.confidence_level = confidence_level
        self.confidence_margin = confidence_margin

        # Convert noise loop from array to list if the provided argument is a numpy array
        if isinstance(noise_loop, np.ndarray):
            self.noise_loop = noise_loop.tolist()

        else:
            self.noise_loop = noise_loop

        # Recover confidence metric enumeration from string value if the provided argument is a string
        if isinstance(confidence_metric, str):
            self.confidence_metric = ConfidenceMetric[confidence_metric]

        else:
            self.confidence_metric = confidence_metric
>>>>>>> 3f4c0be2

    def run(self) -> None:
        """Run the full simulation configuration."""

        drops: List[SimulationDrop] = []

        # Iterate over scenarios
        for s, scenario in enumerate(self.scenarios):

            # Plot scenario information +
            if self.verbosity.value <= Verbosity.INFO.value:

                print(f"\nScenario Simulation #{s}")
                print(f"{'Noise':<15}{'Drop':<15}{'Link':<15}{'BER':<15}{'FER':<15}")
                print("="*75)

<<<<<<< HEAD
            # Generate data bits to be transmitted
            data_bits = scenario.generate_data_bits()

            # Generate radio-frequency band signal emitted from each transmitter
            transmitted_signals = scenario.transmit(data_bits=data_bits)
=======
            # Initialize plot statistics with current scenario state
            statistics = Statistics(scenario, self.noise_loop, self.calc_transmit_spectrum, self.calc_receive_spectrum,
                                    self.calc_transmit_stft, self.calc_receive_stft, self.spectrum_fft_size)

            # Save most recent drop
            drop: Optional[SimulationDrop] = None

            # Iterate over required noise taps
            for noise_index, snr in enumerate(self.noise_loop):

                if self.verbosity.value <= Verbosity.INFO.value and noise_index > 0:
                    print("-" * 75)

                # Iterate over configured number of required simulation drops
                for d in range(self.num_drops):

                    # Generate data bits to be transmitted
                    data_bits = scenario.generate_data_bits()

                    # Generate radio-frequency band signal emitted from each transmitter
                    transmitted_signals = Simulation.transmit(scenario, data_bits=data_bits)

                    # Simulate propagation over channel model
                    propagated_signals = Simulation.propagate(scenario, transmitted_signals)

                    # Receive and demodulate signal
                    received_bits = Simulation.receive(scenario, propagated_signals, self.snr_type, snr)

                    # Collect block sizes
                    transmit_block_sizes = scenario.transmit_block_sizes
                    receive_block_sizes = scenario.receive_block_sizes

                    # Save generated signals
                    drop = SimulationDrop(data_bits, transmitted_signals, transmit_block_sizes, propagated_signals,
                                          received_bits, receive_block_sizes, True, self.spectrum_fft_size,
                                          scenario.sampling_rate)

                    # Print drop statistics if verbosity flag is set
                    if self.verbosity.value <= Verbosity.INFO.value:

                        bers = drop.bit_error_rates
                        blers = drop.block_error_rates

                        for (tx_id, tx_bers), tx_blers in zip(enumerate(bers), blers):
                            for (rx_id, ber), bler in zip(enumerate(tx_bers), tx_blers):

                                link_str = f"{tx_id}x{rx_id}"
                                ber_str = "-" if ber is None else f"{bler:.4f}"
                                bler_str = "-" if bler is None else f"{bler:.4f}"

                                if tx_id == 0 and rx_id == 0:

                                    snr_str = f"{snr:.4f}"
                                    print(f"{snr_str:<15}{d:<15}{link_str:<15}{ber_str:<15}{bler_str:<15}")

                                else:
                                    print(" " * 30 + f"{link_str:<15}{ber_str:<15}{bler_str:<15}")
>>>>>>> 3f4c0be2

            # Simulate propagation over channel models
            propagated_signals = scenario.propagate(transmitted_signals)

            # Receive and demodulate signal
            received_bits = scenario.receive(propagated_signals)

            # Save generated signals
            drop = SimulationDrop(data_bits, transmitted_signals, propagated_signals, received_bits)
            drops.append(drop)

            # Visualize plot if requested
            if self.plot_drop:

                drop.plot_transmitted_bits()
                drop.plot_transmitted_signals()
                drop.plot_received_signals()
                drop.plot_received_bits()
                drop.plot_bit_errors()

                plt.show()

    @classmethod
    def to_yaml(cls: Type[Simulation],
                representer: SafeRepresenter,
                node: Simulation) -> MappingNode:
        """Serialize an `Simulation` object to YAML.

        Args:
            representer (SafeRepresenter):
                A handle to a representer used to generate valid YAML code.
                The representer gets passed down the serialization tree to each node.

            node (Simulation):
                The `Simulation` instance to be serialized.

        Returns:
            Node:
                The serialized YAML node
        """

        state = {
            "plot_drop": node.plot_drop,
<<<<<<< HEAD
=======
            "snr_type": node.snr_type.value,
            "noise_loop": node.noise_loop,
            "verbosity": node.verbosity.name
>>>>>>> 3f4c0be2
        }

        # If a global quadriga interface exists,
        # add its configuration to the simulation section
        if QuadrigaInterface.GlobalInstanceExists():
            state[QuadrigaInterface.yaml_tag] = QuadrigaInterface.GlobalInstance()

        return representer.represent_mapping(cls.yaml_tag, state)

    @classmethod
    def from_yaml(cls: Type[Simulation],
                  constructor: SafeConstructor,
                  node: MappingNode) -> Simulation:
        """Recall a new `Simulation` instance from YAML.

        Args:
            constructor (SafeConstructor):
                A handle to the constructor extracting the YAML information.

            node (Node):
                YAML node representing the `Simulation` serialization.

        Returns:
            WaveformGenerator:
                Newly created `Simulation` instance.
        """

        state = constructor.construct_mapping(node)

        # Launch a global quadriga instance
        quadriga_interface: Optional[QuadrigaInterface] = state.pop(QuadrigaInterface.yaml_tag, None)
        if quadriga_interface is not None:
            QuadrigaInterface.SetGlobalInstance(quadriga_interface)

        return cls(**state)<|MERGE_RESOLUTION|>--- conflicted
+++ resolved
@@ -2,14 +2,17 @@
 """HermesPy simulation configuration."""
 
 from __future__ import annotations
-from typing import List, Type, Optional
+from typing import List, Type, Optional, Union
+from enum import Enum
 import numpy as np
 import matplotlib.pyplot as plt
 from ruamel.yaml import SafeConstructor, SafeRepresenter, MappingNode
 
 from .executable import Executable, Verbosity
 from .drop import Drop
-from channel import QuadrigaInterface
+from .statistics import SNRType, Statistics
+from scenario import Scenario
+from channel import QuadrigaInterface, Channel
 
 __author__ = "Jan Adler"
 __copyright__ = "Copyright 2021, Barkhausen Institut gGmbH"
@@ -24,39 +27,54 @@
 class SimulationDrop(Drop):
     """Data generated within a single simulation drop."""
 
+    def __init__(self, *args) -> None:
+        """Simulation drop object initialization.
+        """
+
+        Drop.__init__(self, *args)
+
+
+class ConfidenceMetric(Enum):
+    """Confidence metric for stopping criteria during simulation execution. """
+
+    DISABLED = 0        # No stopping criterion
+    BER = 1             # Bit Error Rate
+    BLER = 2            # Block Error Rate
+#    FLER = 3            # Frame error rate
+
+
+class Simulation(Executable):
+    """HermesPy simulation configuration.
+
+    Attributes:
+
+        plot_bit_error (bool):
+            Plot resulting bit error rate after simulation.
+
+        plot_block_error (bool):
+            Plot resulting block error rate after simulation.
+
+        __min_num_drops (int):
+            Minimum number of drops before confidence check may prematurely abort execution.
+
+        __confidence_level (float):
+            Confidence at which execution should be terminated.
+
+        __confidence_margin (float):
+            Margin for the confidence check
+    """
+
+    yaml_tag = u'Simulation'
+    snr_type: SNRType
+    noise_loop: List[float]
+    confidence_metric: ConfidenceMetric
+    plot_bit_error: bool
+    plot_block_error: bool
+    __min_num_drops: int
+    __confidence_level: float
+    __confidence_margin: float
+
     def __init__(self,
-                 transmitted_bits: List[np.ndarray],
-                 transmitted_signals: List[np.ndarray],
-                 received_signals: List[np.ndarray],
-                 received_bits: List[np.ndarray]) -> None:
-        """Object initialization.
-
-        Args:
-            transmitted_bits (List[np.ndarray]): Bits fed into the transmitting modems.
-            transmitted_signals (List[np.ndarray]): Modulated signals emitted by transmitting modems.
-            received_signals (List[np.ndarray]): Modulated signals impinging onto receiving modems.
-            received_bits (List[np.ndarray]): Bits output by receiving modems.
-        """
-
-        Drop.__init__(self, transmitted_bits, transmitted_signals, received_signals, received_bits)
-
-
-class Simulation(Executable):
-    """HermesPy simulation configuration."""
-
-    yaml_tag = u'Simulation'
-
-    def __init__(self,
-<<<<<<< HEAD
-                 plot_drop: bool = True) -> None:
-        """Object initialization.
-
-        Args:
-            plot_drop (bool, optional): Pause to plot each drop during execution.
-        """
-
-        Executable.__init__(self, plot_drop)
-=======
                  plot_drop: bool = False,
                  calc_transmit_spectrum: bool = False,
                  calc_receive_spectrum: bool = False,
@@ -153,12 +171,9 @@
 
         else:
             self.confidence_metric = confidence_metric
->>>>>>> 3f4c0be2
 
     def run(self) -> None:
         """Run the full simulation configuration."""
-
-        drops: List[SimulationDrop] = []
 
         # Iterate over scenarios
         for s, scenario in enumerate(self.scenarios):
@@ -170,13 +185,6 @@
                 print(f"{'Noise':<15}{'Drop':<15}{'Link':<15}{'BER':<15}{'FER':<15}")
                 print("="*75)
 
-<<<<<<< HEAD
-            # Generate data bits to be transmitted
-            data_bits = scenario.generate_data_bits()
-
-            # Generate radio-frequency band signal emitted from each transmitter
-            transmitted_signals = scenario.transmit(data_bits=data_bits)
-=======
             # Initialize plot statistics with current scenario state
             statistics = Statistics(scenario, self.noise_loop, self.calc_transmit_spectrum, self.calc_receive_spectrum,
                                     self.calc_transmit_stft, self.calc_receive_stft, self.spectrum_fft_size)
@@ -234,28 +242,338 @@
 
                                 else:
                                     print(" " * 30 + f"{link_str:<15}{ber_str:<15}{bler_str:<15}")
->>>>>>> 3f4c0be2
-
-            # Simulate propagation over channel models
-            propagated_signals = scenario.propagate(transmitted_signals)
-
-            # Receive and demodulate signal
-            received_bits = scenario.receive(propagated_signals)
-
-            # Save generated signals
-            drop = SimulationDrop(data_bits, transmitted_signals, propagated_signals, received_bits)
-            drops.append(drop)
-
-            # Visualize plot if requested
-            if self.plot_drop:
-
-                drop.plot_transmitted_bits()
-                drop.plot_transmitted_signals()
-                drop.plot_received_signals()
-                drop.plot_received_bits()
-                drop.plot_bit_errors()
-
-                plt.show()
+
+                    # Visualize plot if requested
+                    if self.plot_drop:
+
+                        drop.plot()
+                        plt.show()
+
+                    # Add drop to the statistics
+                    statistics.add_drop(drop, noise_index)
+
+                    # Check confidence if the routine is enabled and
+                    # the minimum number of configured drops has been reached
+                    # if self.confidence_metric is not ConfidenceMetric.DISABLED and d >= self.min_num_drops:
+
+            # Dump statistics results
+            statistics.save(self.results_dir)
+
+            # Plot statistics results, if flags apply
+            if self.calc_transmit_spectrum:
+                statistics.plot_transmit_spectrum()
+
+            if self.calc_receive_spectrum:
+                statistics.plot_receive_spectrum()
+
+            if self.plot_bit_error:
+                statistics.plot_bit_error_rates()
+
+            if self.plot_block_error:
+                statistics.plot_block_error_rates()
+
+            # Plot the last drop to visualize stfts, if available
+            if drop is not None:
+
+                if self.calc_transmit_stft:
+                    drop.plot_transmit_stft()
+
+                if self.calc_receive_stft:
+                    drop.plot_receive_stft()
+
+            plt.show()
+
+    @property
+    def snr_type(self) -> SNRType:
+        """Type of signal-to-noise ratio.
+
+        Returns:
+            SNRType: The SNR type.
+        """
+
+        return self.__snr_type
+
+    @snr_type.setter
+    def snr_type(self, snr_type: Union[str, SNRType]) -> None:
+        """Modify the type of signal-to-noise ratio.
+
+        Args:
+            snr_type (Union[str, SNRType]):
+                The new type of signal to noise ratio, string or enum representation.
+        """
+
+        if isinstance(snr_type, str):
+            snr_type = SNRType[snr_type]
+
+        self.__snr_type = snr_type
+
+    @property
+    def noise_loop(self) -> List[float]:
+        """Access the configured signal to noise ratios over which the simulation iterates.
+
+        Returns:
+            np.ndarray: The signal to noise ratios.
+        """
+
+        return self.__noise_loop
+
+    @noise_loop.setter
+    def noise_loop(self, loop: Union[List[float], np.ndarray]) -> None:
+        """Modify the configured signal to noise ratios over which the simulation iterates.
+        
+        Args:
+            loop (Union[List[float], np.ndarray]): The new noise loop.
+
+        Raises:
+            ValueError: If `loop` does not represent a vector with at least one entry.
+        """
+
+        # Convert arrays to list
+        if isinstance(loop, np.ndarray):
+
+            if loop.ndim != 1:
+                raise ValueError("The noise loop must be a vector")
+
+            loop = loop.tolist()
+
+        if len(loop) < 1:
+            raise ValueError("The noise loop must contain at least one SNR entry")
+
+        self.__noise_loop = loop
+
+    @property
+    def min_num_drops(self) -> int:
+        """Minimum number of drops before confidence check may terminate execution.
+
+        Returns:
+            int: Minimum number of drops.
+        """
+
+        return self.__min_num_drops
+
+    @min_num_drops.setter
+    def min_num_drops(self, num_drops: int) -> None:
+        """Modify minimum number of drops before confidence check may terminate execution.
+
+        Args:
+            num_drops (int): Minim number of drops.
+
+        Raises:
+            ValueError: If `num_drops` is smaller than zero.
+        """
+
+        if num_drops < 0:
+            raise ValueError("Minimum number of drops must be greater or equal to zero.")
+
+        self.__min_num_drops = num_drops
+
+    @property
+    def confidence_level(self) -> float:
+        """Access confidence level at which execution may be prematurely terminated.
+
+        Return:
+            float: Confidence level between 0.0 and 1.0.
+        """
+
+        return self.__confidence_level
+
+    @confidence_level.setter
+    def confidence_level(self, level: float) -> None:
+        """Modify confidence level at which execution may be prematurely terminated.
+
+        Args:
+            level (float): Confidence level between 0.0 and 1.0.
+
+        Raises:
+            ValueError: If `level` is not between 0.0 and 1.0.
+        """
+
+        if not 0.0 <= level <= 1.0:
+            raise ValueError("Confidence level must be between zero and one")
+
+        self.__confidence_level = level
+        
+    @property
+    def confidence_margin(self) -> float:
+        """Access margin for confidence level at which execution may be prematurely terminated.
+
+        Return:
+            float: Absolute margin confidence margin.
+        """
+
+        return self.__confidence_margin
+
+    @confidence_margin.setter
+    def confidence_margin(self, margin: float) -> None:
+        """Modify margin for confidence level at which execution may be prematurely terminated.
+
+        Args:
+            margin (float): Absolute margin.
+
+        Raises:
+            ValueError: If `margin` is smaller than zero.
+        """
+
+        if margin < 0.0:
+            raise ValueError("Margin must be greater or equal to zero")
+
+        self.__confidence_margin = margin
+
+    @staticmethod
+    def transmit(scenario: Scenario,
+                 drop_duration: Optional[float] = None,
+                 data_bits: Optional[np.array] = None) -> List[np.ndarray]:
+        """Simulate signals emitted by all transmitters registered with a scenario.
+
+        Args:
+            scenario (Scenario): The scenario for which to simulate signals.
+            drop_duration (float, optional): Length of simulated transmission in seconds.
+            data_bits (List[np.array], optional): The data bits to be sent by each transmitting modem.
+
+        Returns:
+            List[np.ndarray]: A list containing the the signals emitted by each transmitting modem.
+
+        Raises:
+            ValueError: On invalid `drop_duration`s.
+            ValueError: If `data_bits` does not contain data for each transmitting modem.
+        """
+
+        if drop_duration is None:
+            drop_duration = scenario.drop_duration
+
+        if drop_duration <= 0.0:
+            raise ValueError("Drop duration must be greater or equal to zero")
+
+        transmitted_signals = []
+
+        if data_bits is None:
+
+            for transmitter in scenario.transmitters:
+                transmitted_signals.append(transmitter.send(drop_duration))
+
+        else:
+
+            if len(data_bits) != len(scenario.transmitters):
+                raise ValueError("Data bits to be transmitted contain insufficient streams")
+
+            for transmitter, data in zip(scenario.transmitters, data_bits):
+                transmitted_signals.append(transmitter.send(drop_duration, data))
+
+        return transmitted_signals
+
+    @staticmethod
+    def propagate(scenario: Scenario,
+                  transmitted_signals: List[np.ndarray]) -> List[np.ndarray]:
+        """Propagate the signals generated by registered transmitters over the channel model.
+
+        Signals receiving at each receive modem are a superposition of all transmit signals impinging
+        onto the receive modem over activated channels.
+
+        The signal stream matrices contain the number of antennas on the first dimension and the number of
+        signal samples on the second dimension
+
+        Args:
+            scenario (Scenario): The scenario for which to simulate the channel propagation.
+            transmitted_signals (List[np.ndarray]):
+                List of signal streams emerging from each registered transmit modem.
+
+        Returns:
+            List[np.ndarray]:
+                List of propagated signal streams impinging onto the registered receive modems.
+
+        Raises:
+            ValueError: If the number of `transmitted_signals` does not equal the number of registered transmit modems.
+        """
+
+        if len(transmitted_signals) != len(scenario.transmitters):
+            raise ValueError("Number of transmit signals {} does not match the number of registered transmit "
+                             "modems {}".format(len(transmitted_signals), len(scenario.transmitters)))
+
+        # Access the channel models
+        channels = scenario.channels
+
+        # Initialize the propagated signals
+        # noinspection PyTypeChecker
+        arriving_signals = [np.empty((receiver.num_antennas, 0), dtype=complex) for receiver in scenario.receivers]
+
+        # Loop over each channel within the channel matrix and propagate the signals over the respective channel model
+        for transmitter_id, transmitted_signal in enumerate(transmitted_signals):
+            for receiver_id, receiver in enumerate(scenario.receivers):
+
+                # Select responsible channel between respective transmitter and receiver
+                channel: Channel = channels[transmitter_id, receiver_id]
+
+                # Skip propagation over channels flagged as inactive
+                if not channel.active:
+                    continue
+
+                # Propagate signal emerging from transmitter over the channel
+                propagated_signal = channel.propagate(transmitted_signal)
+
+                # Extend the propagated signals matrix to hold more samples (if required
+                sample_difference = propagated_signal.shape[1] - arriving_signals[receiver_id].shape[1]
+                if sample_difference > 0:
+
+                    # noinspection PyTypeChecker
+                    arriving_signals[receiver_id] = np.append(arriving_signals[receiver_id],
+                                                              np.zeros((receiver.num_antennas, sample_difference),
+                                                                       dtype=complex), axis=1)
+                    arriving_signals[receiver_id] += propagated_signal
+
+                elif sample_difference < 0:
+                    arriving_signals[receiver_id][:, :sample_difference] += propagated_signal
+
+                else:
+                    arriving_signals[receiver_id] += propagated_signal
+
+        return arriving_signals
+
+    @staticmethod
+    def receive(scenario: Scenario,
+                arriving_signals: List[np.ndarray],
+                snr_type: SNRType = SNRType.EBN0,
+                snr: float = 0.0) -> List[np.ndarray]:
+        """Generate signals received by all receivers registered with this scenario.
+
+        Args:
+            scenario (Scenario): The scenario for which to simulate the received signals.
+            arriving_signals (List[np.ndarray]): List of signal streams arriving at each receiving modem.
+            snr_type (SNRType, optional): Type of noise.
+            snr (float, optional): Noise.
+
+        Returns:
+            List[np.ndarray]: A list containing the the signals emitted by each transmitting modem.
+
+        Raises:
+            ValueError:
+                If the number of `arriving_signals` does not equal the number of registered receive modems.
+        """
+
+        if len(arriving_signals) != len(scenario.receivers):
+            raise ValueError("Number of arriving signals {} does not match the number of registered receive "
+                             "modems {}".format(len(arriving_signals), len(scenario.receivers)))
+
+        data_bits: List[np.ndarray] = []
+
+        for receiver_index, receiver in enumerate(scenario.receivers):
+
+            # Compute noise variance at the receiver
+            noise_power = 0.0
+
+            if snr_type == SNRType.EBN0:
+                noise_power = receiver.waveform_generator.bit_energy / snr
+
+            elif snr_type == SNRType.ESN0:
+                noise_power = receiver.waveform_generator.symbol_energy / snr
+
+            elif snr_type == SNRType.CUSTOM:  # TODO: What is custom exactly supposed to do?
+                noise_power = 1 / snr
+
+            # Receive data bits
+            data = receiver.receive(arriving_signals[receiver_index], noise_power)
+            data_bits.append(data)
+
+        return data_bits
 
     @classmethod
     def to_yaml(cls: Type[Simulation],
@@ -278,15 +596,12 @@
 
         state = {
             "plot_drop": node.plot_drop,
-<<<<<<< HEAD
-=======
             "snr_type": node.snr_type.value,
             "noise_loop": node.noise_loop,
             "verbosity": node.verbosity.name
->>>>>>> 3f4c0be2
         }
 
-        # If a global quadriga interface exists,
+        # If a global Quadriga interface exists,
         # add its configuration to the simulation section
         if QuadrigaInterface.GlobalInstanceExists():
             state[QuadrigaInterface.yaml_tag] = QuadrigaInterface.GlobalInstance()
@@ -307,7 +622,7 @@
                 YAML node representing the `Simulation` serialization.
 
         Returns:
-            WaveformGenerator:
+            Simulation:
                 Newly created `Simulation` instance.
         """
 
@@ -318,4 +633,9 @@
         if quadriga_interface is not None:
             QuadrigaInterface.SetGlobalInstance(quadriga_interface)
 
+        # Convert noise loop dB to linear
+        noise_loop = state.pop('noise_loop', None)
+        if noise_loop is not None:
+            state['noise_loop'] = 10 ** (np.array(noise_loop) / 10)
+
         return cls(**state)