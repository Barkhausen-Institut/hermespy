# -*- coding: utf-8 -*-
"""HermesPy data drop."""

from __future__ import annotations
<<<<<<< HEAD
from typing import List
=======
from typing import List, Optional, Tuple
from scipy.signal import stft, welch
from scipy.fft import fftshift
from statistics import mean
from numpy import real, imag
>>>>>>> 3f4c0be2
import numpy as np
import matplotlib.pyplot as plt
from enum import IntEnum


__author__ = "Jan Adler"
__copyright__ = "Copyright 2021, Barkhausen Institut gGmbH"
__credits__ = ["Jan Adler"]
__license__ = "AGPLv3"
__version__ = "0.1.0"
__maintainer__ = "Jan Adler"
__email__ = "jan.adler@barkhauseninstitut.org"
__status__ = "Prototype"


class ComplexVisualization(IntEnum):
    """How to visualize complex numbers in a 2D plot."""

    ABSOLUTE = 0        # Plot absolute value
    REAL = 1            # Plot real part
    IMAGINARY = 2       # Plot imaginary part
    DUAL = 3            # Plot both real and imaginary part in a dual plot

    def plot(self, axis, data: np.array, timestamps: np.array = None) -> None:
        """Plot time series data.

        Args:
            axis: The matplotlib axis to plot to.
            data (np.array): The data to be plotted.
            timestamps (np.array, optional): The time signature.
        """

        if self == ComplexVisualization.ABSOLUTE:
            plot_data = np.abs(data)

        elif self == ComplexVisualization.REAL:
            plot_data = real(data)

        elif self == ComplexVisualization.IMAGINARY:
            plot_data = imag(data)

        elif self == ComplexVisualization.DUAL:

            plot_data = [real(data), imag(data)]

        else:
            raise RuntimeError("Unsupported plot mode requested")

        if timestamps is None:
            axis.plot(plot_data)

        else:
            axis.plot(timestamps, plot_data)


class Drop:
<<<<<<< HEAD
    """Data generated within a single execution drop."""
=======
    """Data generated within a single execution drop.

    Attributes:

        __transmitted_bits (List[np.ndarray]):
            Bits fed into the transmitting modems.

        __transmitted_signals (List[np.ndarray]):
            Modulated signals emitted by transmitting modems.

        __transmit_block_sizes (List[int]):
            Bit block sizes for each transmitter.

        __received_signals (List[np.ndarray]):
            Modulated signals impinging onto receiving modems.

        __received_bits (List[np.ndarray]):
            Bits output by receiving modems.

        __receive_block_sizes (List[int]):
            Bit block sizes for each receiver.

        __bit_errors (Optional[List[List[Optional[np.ndarray]]]]):
            Bit errors which occurred during transmission.
            The attribute is None if the bit errors have not been calculated yet.
            Contains a matrix of dimensions `num_transmitters`x`num_receivers`x`bit_deltas`.
            The length `bit_deltas` is the maximum of all transmitted and received bits.
            `bit_deltas` are optional, if a computation is not feasible the matrix field is set to None.

        __pad_bit_errors (bool):
            Controls behaviour during bit error computation.
            If enabled, bit streams of different length between transmitter and receiver will be extended by zeros,
            in order to match the maximum dimension and subsequently compared.
            If disabled, bit streams of different length will be ignored during bit error computation.

        __block_errors (Optional[List[List[Optional[np.ndarray]]]]):
            Bit block errors which occurred during transmission.
            The attribute is None if the block errors have not been calculated yet.
            Contains a matrix of dimensions `num_transmitters`x`num_receivers`x`block_deltas`.
            `block_deltas` are optional, if a computation is not feasible the matrix field is set to None.

        __spectrum_fft_size (Optional[int]):
            Number of discrete frequency bins within time-frequency transformations.

        __transmit_stft (Optional[List[Tuple[np.ndarray, np.ndarray, np.ndarray]]]):
            Short time fourier transform of the transmitted antenna signals.
            By default only the first antenna within an array is considered.
            For each transmitter, a tuple of frequency bins, timestamps and respective stft matrix is cached.
            If no result has been computed yet, the attribute is None.

        __receive_stft (Optional[List[Tuple[np.ndarray, np.ndarray, np.ndarray]]]):
            Short time fourier transform of the transmitted antenna signals.
            By default only the first antenna within an array is considered.
            For each receiver, a tuple of frequency bins, timestamps and respective stft matrix is cached.
            If no result has been computed yet, the attribute is None.

        __transmit_spectrum (Optional[List[Tuple[np.ndarray, np.ndarray]]]):
            Spectral analysis of the transmitted signals.
            For each transmitter, a tuple of frequency bins, and frequency transform nodes is cached.
            If no result has been computed yet, the attribute is None.
            
        __receive_spectrum (Optional[List[Tuple[np.ndarray, np.ndarray]]]):
            Spectral analysis of the transmitted signals.
            For each receiver, a tuple of frequency bins, and frequency transform nodes is cached.
            If no result has been computed yet, the attribute is None.

        __bit_error_rates (Optional[List[List[Optional[float]]]]):
            Rate of bit errors that occured during transmission.
            A matrix of dimensions `num_transmitters`x`num_receivers`.
            Matrix fields representing invalid links will be set to None.

        __block_error_rates (Optional[List[List[Optional[float]]]]):
            Rate of bit block errors that occured during transmission.
            A matrix of dimensions `num_transmitters`x`num_receivers`.
            Matrix fields representing invalid links will be set to None.

        __sampling_rate (Optional[float]):
            Sampling rate at which the drop has been created.
    """
>>>>>>> 3f4c0be2

    __transmitted_bits: List[np.ndarray]
    __transmitted_signals: List[np.ndarray]
    __received_signals: List[np.ndarray]
    __received_bits: List[np.ndarray]
<<<<<<< HEAD
=======
    __receive_block_sizes: List[int]
    __bit_errors: Optional[List[List[Optional[np.ndarray]]]]
    __pad_bit_errors: bool
    __block_errors: Optional[List[List[Optional[np.ndarray]]]]
    __spectrum_fft_size: Optional[int]
    __transmit_stft: Optional[List[Tuple[np.ndarray, np.ndarray, np.ndarray]]]
    __receive_stft: Optional[List[Tuple[np.ndarray, np.ndarray, np.ndarray]]]
    __transmit_spectrum: Optional[List[Tuple[np.ndarray, np.ndarray]]]
    __receive_spectrum: Optional[List[Tuple[np.ndarray, np.ndarray]]]
    __bit_error_rates: Optional[List[List[Optional[float]]]]
    __block_error_rates: Optional[List[List[Optional[float]]]]
    __sampling_rate: Optional[float]
>>>>>>> 3f4c0be2

    def __init__(self,
                 transmitted_bits: List[np.ndarray],
                 transmitted_signals: List[np.ndarray],
                 received_signals: List[np.ndarray],
<<<<<<< HEAD
                 received_bits: List[np.ndarray]) -> None:
=======
                 received_bits: List[np.ndarray],
                 receive_block_sizes: List[int],
                 pad_bit_errors: bool = True,
                 spectrum_fft_size: Optional[int] = None,
                 sampling_rate: Optional[float] = None) -> None:
>>>>>>> 3f4c0be2
        """Object initialization.

        Args:
            transmitted_bits (List[np.ndarray]): Bits fed into the transmitting modems.
            transmitted_signals (List[np.ndarray]): Modulated signals emitted by transmitting modems.
            received_signals (List[np.ndarray]): Modulated signals impinging onto receiving modems.
            received_bits (List[np.ndarray]): Bits output by receiving modems.
<<<<<<< HEAD
=======
            receive_block_sizes (List[int]): Bit block sizes for each receiver.
            pad_bit_errors (bool, optional): Pad bit streams during error computation.
            spectrum_fft_size (int, optional): Number of discrete frequency bins within time-frequency transformations.
            sampling_rate (float, optional): Sampling rate at which the drop has been created.
        Raises:
            ValueError: If argument List dimensions do not match.
>>>>>>> 3f4c0be2
        """

        self.__transmitted_bits = transmitted_bits
        self.__transmitted_signals = transmitted_signals
        self.__received_signals = received_signals
        self.__received_bits = received_bits
<<<<<<< HEAD
=======
        self.__receive_block_sizes = receive_block_sizes
        self.__bit_errors = None
        self.__pad_bit_errors = pad_bit_errors
        self.__block_errors = None
        self.__spectrum_fft_size = spectrum_fft_size
        self.__transmit_stft = None
        self.__receive_stft = None
        self.__transmit_spectrum = None
        self.__receive_spectrum = None
        self.__bit_error_rates = None
        self.__block_error_rates = None
        self.__sampling_rate = sampling_rate

        # Infer parameters
        self.__num_transmissions = len(self.transmitted_bits)
        self.__num_receptions = len(self.received_bits)
>>>>>>> 3f4c0be2

    @property
    def transmitted_bits(self) -> List[np.ndarray]:
        """Access transmitted bits."""

        return self.__transmitted_bits

    @property
    def transmitted_signals(self) -> List[np.ndarray]:
        """Access transmitted signals."""

        return self.__transmitted_signals

    @property
    def received_signals(self) -> List[np.ndarray]:
        """Access received signals."""

        return self.__received_signals

    @property
    def received_bits(self) -> List[np.ndarray]:
        """Access received bits."""

        return self.__received_bits

<<<<<<< HEAD
=======
    @property
    def bit_errors(self) -> List[List[Optional[np.ndarray]]]:
        """Detect the bit transmission deltas between all transmitting and receiving modems.

        The computation result gets buffered, meaning only the first call is computationally expensive.

        Returns:
            List[List[Optional[np.ndarray]]]:
                A matrix of dimensions `num_transmitters`x`num_receivers`x`bit_deltas`.
                The length `bit_deltas` is the maximum of all transmitted and received bits.
                Matrix fields representing invalid links will be set to None.
        """

        # Return the cached result if already computed
        if self.__bit_errors is not None:
            return self.__bit_errors

        self.__bit_errors: List[List[Optional[np.ndarray]]] = []
        for transmitter_bits in self.transmitted_bits:

            transmit_errors: List[Optional[np.ndarray]] = []
            for receiver_bits in self.received_bits:

                # Skip error computation if padding is disabled and the stream lengths don't match
                if len(receiver_bits) != len(transmitter_bits) and not self.__pad_bit_errors:
                    transmit_errors.append(None)

                else:

                    # Pad bit sequences (if required)
                    num_bits = max(len(receiver_bits), len(transmitter_bits))
                    padded_transmission = np.append(transmitter_bits, np.zeros(num_bits - len(transmitter_bits)))
                    padded_reception = np.append(receiver_bits, np.zeros(num_bits - len(receiver_bits)))

                    # Compute bit errors as the positions where both sequences differ.
                    # Note that this requires the sequences to be in 0/1 format!
                    bit_errors = np.abs(padded_transmission - padded_reception)
                    transmit_errors.append(bit_errors)

            self.__bit_errors.append(transmit_errors)

        return self.__bit_errors

    @property
    def bit_error_rates(self) -> List[List[Optional[float]]]:
        """Detect the bit transmission error rates between all transmitting and receiving modems.

        The computation result gets buffered, meaning only the first call is computationally expensive.

        Returns:
            List[List[Optional[float]]]:
                A matrix of dimensions `num_transmitters`x`num_receivers`.
                Matrix fields representing invalid links will be set to None.
        """

        # Return the cached result if already computed
        if self.__bit_error_rates is not None:
            return self.__bit_error_rates

        self.__bit_error_rates: List[List[Optional[float]]] = []
        for bit_error_row in self.bit_errors:

            bit_error_rate_row = []
            for bit_errors in bit_error_row:

                bit_error_rate = None
                if bit_errors is not None:
                    bit_error_rate = mean(bit_errors)

                bit_error_rate_row.append(bit_error_rate)

            self.__bit_error_rates.append(bit_error_rate_row)

        return self.__bit_error_rates

    @property
    def block_error_rates(self) -> List[List[Optional[np.ndarray]]]:
        """Detect the bit block transmission error rates between all transmitting and receiving modems.

        The computation result gets buffered, meaning only the first call is computationally expensive.

        Returns:
            List[List[Optional[float]]]:
                A matrix of dimensions `num_transmitters`x`num_receivers`.
                Matrix fields representing invalid links will be set to None.
        """

        # Return the cached result if already computed
        if self.__block_error_rates is not None:
            return self.__block_error_rates

        self.__block_error_rates: List[List[Optional[float]]] = []
        for block_error_row in self.block_errors:

            block_error_rate_row = []
            for block_errors in block_error_row:

                block_error_rate = None
                if block_errors is not None:
                    block_error_rate = np.mean(block_errors)

                block_error_rate_row.append(block_error_rate)

            self.__block_error_rates.append(block_error_rate_row)

        return self.__block_error_rates

    @property
    def block_errors(self) -> List[List[Optional[np.ndarray]]]:
        """Detect the block transmission deltas between all transmitting and receiving modems.

        The computation result gets buffered, meaning only the first call is computationally expensive.

        Returns:
            List[List[Optional[np.ndarray]]]:
                A matrix of dimensions `num_transmitters`x`num_receivers`x`bit_deltas`.
                The length `bit_deltas` is the maximum of all transmitted and received bits.
                Matrix fields representing invalid links will be set to None.
        """

        # Return the cached result if already computed
        if self.__block_errors is not None:
            return self.__block_errors

        # Fetch bit errors
        bit_errors = self.bit_errors

        # Calculate block errors from bit errors

        self.__block_errors: List[List[Optional[np.ndarray]]] = []
        for transmitter_index, transmitter_block_size in enumerate(self.__transmit_block_sizes):

            block_error_row: List[Optional[np.ndarray]] = []
            for receiver_index, receiver_block_size in enumerate(self.__receive_block_sizes):

                # Fetch link bit errors
                link_bit_errors = bit_errors[transmitter_index][receiver_index]

                block_errors = None

                # Ignore links with block sizes which are not identical
                # Ignore links which have already been ignored by the bit error algorithm
                if transmitter_block_size == receiver_block_size and link_bit_errors is not None:

                    bit_error_blocks = link_bit_errors.reshape((-1, transmitter_block_size))
                    block_errors = (bit_error_blocks.sum(axis=1, keepdims=False) > 0).astype(int)

                block_error_row.append(block_errors)

            self.__block_errors.append(block_error_row)

        return self.__block_errors

    @property
    def transmit_stft(self) -> List[Tuple[np.ndarray, np.ndarray, np.ndarray]]:
        """Short time fourier transform of the transmitted antenna signals.

        By default only the first antenna within an array is considered.
        The computation result gets cached, meaning only the first call is computationally expensive.

        Returns:
            List of
                - np.ndarray: Fourier transform frequency bins.
                - np.ndarray: Timestamps
                - np.ndarray: Complex fourier transform matrix.
            for each transmitting modem.
        """

        # Return the cached result if already computed
        if self.__transmit_stft is not None:
            return self.__transmit_stft

        self.__transmit_stft: List[Tuple[np.ndarray, np.ndarray, np.ndarray]] = []
        for antenna_signals in self.__transmitted_signals:

            # Consider only the first antenna signal
            signal: np.ndarray = antenna_signals[0]
            window_size = len(signal)

            # Make sure that signal is at least as long as FFT and pad it
            # with zeros is needed
            if self.__spectrum_fft_size and len(signal) < self.__spectrum_fft_size:

                signal = np.append(signal, np.zeros(self.__spectrum_fft_size - len(signal), dtype=complex))
                window_size = self.__spectrum_fft_size

            # Compute stft TODO: Add sampling rate
            frequency, time, transform = stft(signal, nperseg=window_size,
                                              noverlap=int(.5 * window_size),
                                              return_onesided=False)

            # Append result tuple
            self.__transmit_stft.append((fftshift(frequency), time, fftshift(transform, 0)))

        return self.__transmit_stft
    
    @property
    def receive_stft(self) -> List[Tuple[np.ndarray, np.ndarray, np.ndarray]]:
        """Short time fourier transform of the received antenna signals.

        By default only the first antenna within an array is considered.
        The computation result gets cached, meaning only the first call is computationally expensive.

        Returns:
            List of
                - np.ndarray: Fourier transform frequency bins.
                - np.ndarray: Timestamps
                - np.ndarray: Complex fourier transform matrix.
            for each receiving modem.
        """

        # Return the cached result if already computed
        if self.__receive_stft is not None:
            return self.__receive_stft

        self.__receive_stft: List[Tuple[np.ndarray, np.ndarray, np.ndarray]] = []
        for antenna_signals in self.__received_signals:

            # Consider only the first antenna signal
            signal: np.ndarray = antenna_signals[0]
            window_size = len(signal)

            # Make sure that signal is at least as long as FFT and pad it
            # with zeros is needed
            if self.__spectrum_fft_size and len(signal) < self.__spectrum_fft_size:

                signal = np.append(signal, np.zeros(self.__spectrum_fft_size - len(signal), dtype=complex))
                window_size = self.__spectrum_fft_size

            # Compute stft TODO: Add sampling rate
            frequency, time, transform = stft(signal, nperseg=window_size,
                                              noverlap=int(.5 * window_size),
                                              return_onesided=False)

            # Append result tuple
            self.__receive_stft.append((fftshift(frequency), time, fftshift(transform, 0)))

        return self.__receive_stft

    @property
    def transmit_spectrum(self) -> List[Tuple[np.ndarray, np.ndarray]]:
        """Spectral analysis of the transmitted signals.

        Welch's method is employed for spectral analysis.
        For multiple antennas, only the first antenna is considered.
        The computation result gets cached, meaning only the first call is computationally expensive.

        Returns:
            List of
                - np.ndarray: Frequency bins.
                - np.ndarray: Complex fourier transform bins.
            for each receiving modem.
        """

        # Return the cached result if already computed
        if self.__transmit_spectrum is not None:
            return self.__transmit_spectrum

        self.__transmit_spectrum: List[Tuple[np.ndarray, np.ndarray]] = []
        for antenna_signals in self.__transmitted_signals:

            # Consider only the first antenna signal
            signal: np.ndarray = antenna_signals[0]
            window_size = len(signal)

            # Make sure that signal is at least as long as FFT and pad it
            # with zeros is needed
            if self.__spectrum_fft_size and len(signal) < self.__spectrum_fft_size:

                signal = np.append(signal, np.zeros(self.__spectrum_fft_size - len(signal), dtype=complex))
                window_size = self.__spectrum_fft_size

            # TODO: Integrate sampling rate
            frequency, periodogram = welch(signal, nperseg=window_size, noverlap=int(.5 * window_size),
                                           return_onesided=False) # , fs=sampling_rate,

            self.__transmit_spectrum.append((frequency, periodogram))

        return self.__transmit_spectrum
    
    @property
    def receive_spectrum(self) -> List[Tuple[np.ndarray, np.ndarray]]:
        """Spectral analysis of the received signals.

        Welch's method is employed for spectral analysis.
        For multiple antennas, only the first antenna is considered.
        The computation result gets cached, meaning only the first call is computationally expensive.

        Returns:
            List of
                - np.ndarray: Frequency bins.
                - np.ndarray: Complex fourier transform bins.
            for each receiving modem.
        """

        # Return the cached result if already computed
        if self.__receive_spectrum is not None:
            return self.__receive_spectrum

        self.__receive_spectrum: List[Tuple[np.ndarray, np.ndarray]] = []
        for antenna_signals in self.__received_signals:

            # Consider only the first antenna signal
            signal: np.ndarray = antenna_signals[0]
            window_size = len(signal)

            # Make sure that signal is at least as long as FFT and pad it
            # with zeros is needed
            if self.__spectrum_fft_size and len(signal) < self.__spectrum_fft_size:

                signal = np.append(signal, np.zeros(self.__spectrum_fft_size - len(signal), dtype=complex))
                window_size = self.__spectrum_fft_size

            # TODO: Integrate sampling rate
            frequency, periodogram = welch(signal, nperseg=window_size, noverlap=int(.5 * window_size),
                                           return_onesided=False) # , fs=sampling_rate,

            self.__receive_spectrum.append((frequency, periodogram))

        return self.__receive_spectrum

>>>>>>> 3f4c0be2
    def plot_transmitted_signals(self,
                                 visualization: ComplexVisualization = ComplexVisualization.REAL) -> None:
        """Plot the transmit signals into a grid.

        Args:
            visualization (ComplexVisualization, optional): How to plot the transmitted signals.
        """

        # Infer grid dimensions
        grid_height = len(self.__transmitted_signals)
        grid_width = 0

        # Abort without error if no transmission is available
        if grid_height < 1:
            return

        # The grid width is the maximum number of transmitting antennas within this drop
        for transmission in self.__transmitted_signals:
            grid_width = max(grid_width, transmission.shape[0])

        figure, axes = plt.subplots(grid_height, grid_width, squeeze=False)
        for transmission_index, transmission in enumerate(self.__transmitted_signals):

            for antenna_index, antenna_emission in enumerate(transmission):
                visualization.plot(axes[transmission_index, antenna_index], antenna_emission)

            # Add y-label
            axes[transmission_index, 0].set(ylabel="Tx {}".format(transmission_index))

        # Add labels
        figure.suptitle("Transmitted Signals")

        for antenna_index in range(grid_width):
            axes[-1, antenna_index].set(xlabel="N {}".format(antenna_index))

    def plot_received_signals(self,
                              visualization: ComplexVisualization = ComplexVisualization.REAL) -> None:
        """Plot the receive signals into a grid.

        Args:
            visualization (ComplexVisualization, optional): How to plot the received signals.
        """

        # Infer grid dimensions
        grid_height = len(self.__received_signals)
        grid_width = 0

        # Abort without error if no received signal is available
        if grid_height < 1:
            return

        # The grid width is the maximum number of transmitting antennas within this drop
        for transmission in self.__received_signals:
            grid_width = max(grid_width, transmission.shape[0])

        figure, axes = plt.subplots(grid_height, grid_width, squeeze=False)
        for transmission_index, transmission in enumerate(self.__received_signals):

            for antenna_index, antenna_emission in enumerate(transmission):
                visualization.plot(axes[transmission_index, antenna_index], antenna_emission)

            # Add y-label
            axes[transmission_index, 0].set(ylabel="Tx {}".format(transmission_index))

        # Add labels
        figure.suptitle("Received Signals")

        for antenna_index in range(grid_width):
            axes[-1, antenna_index].set(xlabel="N {}".format(antenna_index))

    def plot_transmitted_bits(self) -> None:
        """Plot transmitted bits into a grid."""

        grid_height = len(self.__transmitted_bits)

        # Abort without error if no transmission is available
        if grid_height < 1:
            return

        figure, axes = plt.subplots(grid_height, 1, squeeze=False)
        figure.suptitle("Transmitted Bits")

        for transmission_index, bits in enumerate(self.__transmitted_bits):

            axes[transmission_index, 0].stem(bits)
            axes[transmission_index, 0].set(ylabel="Tx {}".format(transmission_index))

    def plot_received_bits(self) -> None:
        """Plot transmitted bits into a grid."""

        grid_height = len(self.__received_bits)

        # Abort without error if no transmission is available
        if grid_height < 1:
            return

        figure, axes = plt.subplots(grid_height, 1, squeeze=False)
        figure.suptitle("Received Bits")

        for reception_index, bits in enumerate(self.__received_bits):

            if len(bits) < 1:
                axes[reception_index, 0].text(0, 0, "No bits received")

            else:
                axes[reception_index, 0].stem(bits)
                axes[reception_index, 0].set(ylabel="Rx {}".format(reception_index))

    def plot_bit_errors(self) -> None:
        """Plot bit errors into a grid."""

        grid_width = len(self.__received_bits)
        grid_height = len(self.__transmitted_bits)

        # Abort without error if no transmission is available
        if grid_height < 1:
            return

        figure, axes = plt.subplots(grid_height, grid_width, squeeze=False)
        figure.suptitle("Bit Errors")

        for transimission_index, transmitted_bits in enumerate(self.__transmitted_bits):
            for reception_index, received_bits in enumerate(self.__received_bits):

                if len(received_bits) < 1 or len(received_bits) < 1:
                    axes[transimission_index, reception_index].text(0, 0, "No bits exchanged")

                else:

                    num_bits = max(len(received_bits), len(transmitted_bits))
                    padded_transmission = np.append(transmitted_bits, np.zeros(num_bits - len(transmitted_bits)))
                    padded_reception = np.append(received_bits, np.zeros(num_bits - len(received_bits)))

                    delta = np.abs(padded_transmission - padded_reception)

                    axes[transimission_index, reception_index].stem(delta)

            axes[transimission_index, 0].set(ylabel="Tx {}".format(transimission_index))

        for reception_index in range(len(self.received_bits)):
<<<<<<< HEAD
            axes[-1, reception_index].set(xlabel="Rx {}".format(reception_index))
=======
            axes[-1, reception_index].set(xlabel="Rx {}".format(reception_index))

    def plot_transmit_stft(self) -> None:
        """Plot the short-time Fourier transform of transmitted waveforms."""

        # Fetch stft
        stft = self.transmit_stft

        figure, axes = plt.subplots(self.__num_transmissions, 1, squeeze=False)
        figure.suptitle("Transmit Short-Time Fourier Transform")

        for transmission_index in range(self.__num_transmissions):

            time, frequency, transform = stft[transmission_index]

            if self.__sampling_rate is not None:

                frequency *= self.__sampling_rate
                time /= self.__sampling_rate

            axes[transmission_index, 0].pcolormesh(frequency, time, abs(transform), shading='auto')
            axes[transmission_index, 0].set(ylabel="Frequency [Hz]")
            axes[transmission_index, 0].set(xlabel="Time [sec]")
            
    def plot_receive_stft(self) -> None:
        """Plot the short-time Fourier transform of received waveforms."""

        # Fetch stft
        stft = self.receive_stft

        figure, axes = plt.subplots(self.__num_receptions, 1, squeeze=False)
        figure.suptitle("Receive Short-Time Fourier Transform")

        for reception_index in range(self.__num_receptions):

            time, frequency, transform = stft[reception_index]

            if self.__sampling_rate is not None:

                frequency *= self.__sampling_rate
                time /= self.__sampling_rate

            axes[reception_index, 0].pcolormesh(frequency, time, abs(transform), shading='auto')
            axes[reception_index, 0].set(ylabel="Frequency [Hz]")
            axes[reception_index, 0].set(xlabel="Time [sec]")

    def plot_transmit_spectrum(self) -> None:
        """Plot the spectral analysis of transmitted waveforms."""

        # Fetch stft
        spectrum = self.transmit_spectrum

        figure, axes = plt.subplots(self.__num_transmissions, 1, squeeze=False)
        figure.suptitle("Transmit Spectral Analysis")

        for transmission_index in range(self.__num_transmissions):

            frequency, periodogram = spectrum[transmission_index]

            if self.__sampling_rate is not None:
                frequency *= self.__sampling_rate

            axes[transmission_index, 0].plot(fftshift(frequency), fftshift(10 * np.log10(periodogram)))
            axes[transmission_index, 0].set(xlabel="Frequency [Hz]")
            axes[transmission_index, 0].set(ylabel="Power [dB]")

    def plot_receive_spectrum(self) -> None:
        """Plot the spectral analysis of received waveforms."""

        # Fetch stft
        spectrum = self.receive_spectrum

        figure, axes = plt.subplots(self.__num_receptions, 1, squeeze=False)
        figure.suptitle("Receive Spectral Analysis")

        for reception_index in range(self.__num_receptions):

            frequency, periodogram = spectrum[reception_index]

            if self.__sampling_rate is not None:
                frequency *= self.__sampling_rate

            axes[reception_index, 0].plot(fftshift(frequency), fftshift(10 * np.log10(periodogram)))
            axes[reception_index, 0].set(xlabel="Frequency [Hz]")
            axes[reception_index, 0].set(ylabel="Power [dB]")

    def plot(self) -> None:
        """Use matplotlib to visualize the drop.

        The plots will be buffered, call ``matplotlib.pyplot.show()`` in order to display them.
        """

        self.plot_transmitted_bits()
        self.plot_transmitted_signals()
        self.plot_received_signals()
        self.plot_received_bits()
        self.plot_bit_errors()
        self.plot_block_errors()
        self.plot_transmit_stft()
        self.plot_receive_stft()
        self.plot_transmit_spectrum()
        self.plot_receive_spectrum()
>>>>>>> 3f4c0be2
<|MERGE_RESOLUTION|>--- conflicted
+++ resolved
@@ -2,15 +2,11 @@
 """HermesPy data drop."""
 
 from __future__ import annotations
-<<<<<<< HEAD
-from typing import List
-=======
 from typing import List, Optional, Tuple
 from scipy.signal import stft, welch
 from scipy.fft import fftshift
 from statistics import mean
 from numpy import real, imag
->>>>>>> 3f4c0be2
 import numpy as np
 import matplotlib.pyplot as plt
 from enum import IntEnum
@@ -67,9 +63,6 @@
 
 
 class Drop:
-<<<<<<< HEAD
-    """Data generated within a single execution drop."""
-=======
     """Data generated within a single execution drop.
 
     Attributes:
@@ -149,14 +142,12 @@
         __sampling_rate (Optional[float]):
             Sampling rate at which the drop has been created.
     """
->>>>>>> 3f4c0be2
 
     __transmitted_bits: List[np.ndarray]
     __transmitted_signals: List[np.ndarray]
+    __transmit_block_sizes: List[int]
     __received_signals: List[np.ndarray]
     __received_bits: List[np.ndarray]
-<<<<<<< HEAD
-=======
     __receive_block_sizes: List[int]
     __bit_errors: Optional[List[List[Optional[np.ndarray]]]]
     __pad_bit_errors: bool
@@ -169,45 +160,44 @@
     __bit_error_rates: Optional[List[List[Optional[float]]]]
     __block_error_rates: Optional[List[List[Optional[float]]]]
     __sampling_rate: Optional[float]
->>>>>>> 3f4c0be2
 
     def __init__(self,
                  transmitted_bits: List[np.ndarray],
                  transmitted_signals: List[np.ndarray],
+                 transmit_block_sizes: List[int],
                  received_signals: List[np.ndarray],
-<<<<<<< HEAD
-                 received_bits: List[np.ndarray]) -> None:
-=======
                  received_bits: List[np.ndarray],
                  receive_block_sizes: List[int],
                  pad_bit_errors: bool = True,
                  spectrum_fft_size: Optional[int] = None,
                  sampling_rate: Optional[float] = None) -> None:
->>>>>>> 3f4c0be2
         """Object initialization.
 
         Args:
             transmitted_bits (List[np.ndarray]): Bits fed into the transmitting modems.
             transmitted_signals (List[np.ndarray]): Modulated signals emitted by transmitting modems.
+            transmit_block_sizes (List[int]): Bit block sizes for each transmitter.
             received_signals (List[np.ndarray]): Modulated signals impinging onto receiving modems.
             received_bits (List[np.ndarray]): Bits output by receiving modems.
-<<<<<<< HEAD
-=======
             receive_block_sizes (List[int]): Bit block sizes for each receiver.
             pad_bit_errors (bool, optional): Pad bit streams during error computation.
             spectrum_fft_size (int, optional): Number of discrete frequency bins within time-frequency transformations.
             sampling_rate (float, optional): Sampling rate at which the drop has been created.
         Raises:
             ValueError: If argument List dimensions do not match.
->>>>>>> 3f4c0be2
-        """
+        """
+
+        if len(transmitted_bits) != len(transmitted_signals) or len(transmitted_signals) != len(transmit_block_sizes):
+            raise ValueError("Transmit argument lists must be of identical length")
+
+        if len(received_bits) != len(received_signals) or len(received_signals) != len(receive_block_sizes):
+            raise ValueError("Receive argument lists must be of identical length")
 
         self.__transmitted_bits = transmitted_bits
         self.__transmitted_signals = transmitted_signals
+        self.__transmit_block_sizes = transmit_block_sizes
         self.__received_signals = received_signals
         self.__received_bits = received_bits
-<<<<<<< HEAD
-=======
         self.__receive_block_sizes = receive_block_sizes
         self.__bit_errors = None
         self.__pad_bit_errors = pad_bit_errors
@@ -224,7 +214,6 @@
         # Infer parameters
         self.__num_transmissions = len(self.transmitted_bits)
         self.__num_receptions = len(self.received_bits)
->>>>>>> 3f4c0be2
 
     @property
     def transmitted_bits(self) -> List[np.ndarray]:
@@ -250,8 +239,6 @@
 
         return self.__received_bits
 
-<<<<<<< HEAD
-=======
     @property
     def bit_errors(self) -> List[List[Optional[np.ndarray]]]:
         """Detect the bit transmission deltas between all transmitting and receiving modems.
@@ -573,7 +560,6 @@
 
         return self.__receive_spectrum
 
->>>>>>> 3f4c0be2
     def plot_transmitted_signals(self,
                                  visualization: ComplexVisualization = ComplexVisualization.REAL) -> None:
         """Plot the transmit signals into a grid.
@@ -685,38 +671,60 @@
     def plot_bit_errors(self) -> None:
         """Plot bit errors into a grid."""
 
-        grid_width = len(self.__received_bits)
-        grid_height = len(self.__transmitted_bits)
+        grid_width = self.__num_receptions
+        grid_height = self.__num_transmissions
 
         # Abort without error if no transmission is available
         if grid_height < 1:
             return
 
+        # Fetch bit errors
+        bit_errors = self.bit_errors
+
+        # Plot bit errors
         figure, axes = plt.subplots(grid_height, grid_width, squeeze=False)
         figure.suptitle("Bit Errors")
 
-        for transimission_index, transmitted_bits in enumerate(self.__transmitted_bits):
-            for reception_index, received_bits in enumerate(self.__received_bits):
-
-                if len(received_bits) < 1 or len(received_bits) < 1:
-                    axes[transimission_index, reception_index].text(0, 0, "No bits exchanged")
+        for transmission_index in range(self.__num_transmissions):
+            for reception_index in range(self.__num_receptions):
+
+                link_errors: Optional[np.ndarray] = bit_errors[transmission_index][reception_index]
+
+                if link_errors is None:
+                    axes[transmission_index, reception_index].text(0, 0, "No bits exchanged")
 
                 else:
-
-                    num_bits = max(len(received_bits), len(transmitted_bits))
-                    padded_transmission = np.append(transmitted_bits, np.zeros(num_bits - len(transmitted_bits)))
-                    padded_reception = np.append(received_bits, np.zeros(num_bits - len(received_bits)))
-
-                    delta = np.abs(padded_transmission - padded_reception)
-
-                    axes[transimission_index, reception_index].stem(delta)
-
-            axes[transimission_index, 0].set(ylabel="Tx {}".format(transimission_index))
+                    axes[transmission_index, reception_index].stem(link_errors)
+
+            axes[transmission_index, 0].set(ylabel="Tx {}".format(transmission_index))
 
         for reception_index in range(len(self.received_bits)):
-<<<<<<< HEAD
             axes[-1, reception_index].set(xlabel="Rx {}".format(reception_index))
-=======
+
+    def plot_block_errors(self) -> None:
+        """Plot block errors into a grid."""
+
+        # Fetch bit errors
+        block_errors = self.block_errors
+
+        # Plot bit errors
+        figure, axes = plt.subplots(self.__num_transmissions, self.__num_receptions, squeeze=False)
+        figure.suptitle("Block Errors")
+
+        for transmission_index in range(self.__num_transmissions):
+            for reception_index in range(self.__num_receptions):
+
+                link_errors: Optional[np.ndarray] = block_errors[transmission_index][reception_index]
+
+                if link_errors is None:
+                    axes[transmission_index, reception_index].text(0, 0, "No blocks exchanged")
+
+                else:
+                    axes[transmission_index, reception_index].stem(link_errors)
+
+            axes[transmission_index, 0].set(ylabel="Tx {}".format(transmission_index))
+
+        for reception_index in range(len(self.received_bits)):
             axes[-1, reception_index].set(xlabel="Rx {}".format(reception_index))
 
     def plot_transmit_stft(self) -> None:
@@ -818,5 +826,4 @@
         self.plot_transmit_stft()
         self.plot_receive_stft()
         self.plot_transmit_spectrum()
-        self.plot_receive_spectrum()
->>>>>>> 3f4c0be2
+        self.plot_receive_spectrum()