import matplotlib.pyplot as plt

# Import required HermesPy modules
from hermespy.channel import Channel
from hermespy.simulation import SimulatedDevice
from hermespy.modem import SimplexLink, BitErrorEvaluator, OFDMWaveform, FrameResource, FrameElement, ElementType, FrameSymbolSection, FrameGuardSection, PrefixType

# model an LTE OFDM link with 20 MHz bandwidth
# 3 data time slots + 1 empty slot are transmitted
subcarrier_spacing = 15e3
num_subcarriers = 2048
oversampling_factor = 1
dc_suppression = True
modulation_order = 16

resource_block_0 = [FrameElement(ElementType.REFERENCE), FrameElement(ElementType.DATA, 5),
                    FrameElement(ElementType.REFERENCE), FrameElement(ElementType.DATA, 5)]
ofdm_symbol_0 = FrameResource(prefix_ratio=160/2048, repetitions=100, elements=resource_block_0, prefix_type=PrefixType.CYCLIC)

ofdm_symbol_1 = FrameResource(prefix_ratio=144/2048, repetitions=1, elements=[FrameElement(ElementType.DATA, 1200)],
                              prefix_type=PrefixType.CYCLIC)

resource_block_2 = [FrameElement(ElementType.DATA, 3),
                    FrameElement(ElementType.REFERENCE), FrameElement(ElementType.DATA, 5),
                    FrameElement(ElementType.REFERENCE), FrameElement(ElementType.DATA, 2)]
ofdm_symbol_2 = FrameResource(prefix_ratio=144/2048, repetitions=100, elements=resource_block_2, prefix_type=PrefixType.CYCLIC)

resources = [ofdm_symbol_0, ofdm_symbol_1, ofdm_symbol_2]

time_slot = FrameSymbolSection(pattern=[0, 1, 1, 1, 2, 1, 1])
structure = [time_slot, time_slot, time_slot, FrameGuardSection(duration=0.5e-3)]

# Create two simulated devices acting as source and sink
tx_device = SimulatedDevice()
rx_device = SimulatedDevice()

# Set up a unidirectional link between both simulated devices
link = SimplexLink(tx_device, rx_device)
link.waveform_generator = OFDMWaveform(subcarrier_spacing=subcarrier_spacing, modulation_order=modulation_order,
                                       num_subcarriers=num_subcarriers, oversampling_factor=oversampling_factor,
                                       dc_suppression=dc_suppression, resources=resources, structure=structure)


# Simulate a channel between the two devices
channel = Channel(tx_device, rx_device)

# Simulate the signal transmission over the channel
transmission = link.transmit()
rx_signal, _, channel_state = channel.propagate(tx_device.transmit())
<<<<<<< HEAD
rx_device.process_input(rx_signal)
reception = rx_operator.receive()
=======
rx_device.receive(rx_signal)
reception = link.receive()
>>>>>>> 3c6e3666

# Evaluate bit errors during transmission and visualize the received symbol constellation
evaluator = BitErrorEvaluator(link, link)
evaluator.evaluate().plot()
reception.symbols.plot_constellation()
reception.signal.plot()
plt.show()<|MERGE_RESOLUTION|>--- conflicted
+++ resolved
@@ -47,13 +47,8 @@
 # Simulate the signal transmission over the channel
 transmission = link.transmit()
 rx_signal, _, channel_state = channel.propagate(tx_device.transmit())
-<<<<<<< HEAD
-rx_device.process_input(rx_signal)
-reception = rx_operator.receive()
-=======
 rx_device.receive(rx_signal)
 reception = link.receive()
->>>>>>> 3c6e3666
 
 # Evaluate bit errors during transmission and visualize the received symbol constellation
 evaluator = BitErrorEvaluator(link, link)
