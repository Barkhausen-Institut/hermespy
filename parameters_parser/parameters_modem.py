--- conflicted
+++ resolved
@@ -68,13 +68,10 @@
         self.number_of_antennas = section.getint("number_of_antennas", fallback=1)
         self.device_type = section.get("device_type", fallback="UE").upper()
         self.antenna_spacing = section.getfloat("antenna_spacing", fallback=1.)
-<<<<<<< HEAD
         self.block_interleaver_m = section.getint("block_interleaver_m", fallback=1)
         self.block_interleaver_n = section.getint("block_interleaver_n", fallback=1)
 
-=======
         self.crc_bits = section.getint("crc_bits", fallback=0)
->>>>>>> 1574fd7d
         tx_power_db = section.getfloat("tx_power_db", fallback=0.)
         if tx_power_db == 0:
             self.tx_power = 0.
@@ -128,16 +125,10 @@
 
         # read encoder parameters file
         if self._encoder_param_file.upper() == "NONE":
-<<<<<<< HEAD
             self.encoding_params.append(ParametersRepetitionEncoder())
             self.encoding_params[-1].encoded_bits_n = 1
             self.encoding_params[-1].data_bits_k = 1
-=======
-            self.encoding_params = ParametersRepetitionEncoder()
-            self.encoding_params.encoded_bits_n = 1
-            self.encoding_params.data_bits_k = 1
             self.crc_bits = 0
->>>>>>> 1574fd7d
         else:
             encoding_params_file_path = os.path.join(
                 self.dir_encoding_parameters, self._encoder_param_file)
