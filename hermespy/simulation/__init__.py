from .simulation import Simulation, SimulationScenario
from .simulated_device import SimulatedDevice
from .rf_chain import RfChain, PowerAmplifier, SalehPowerAmplifier, RappPowerAmplifier, ClippingPowerAmplifier,\
    CustomPowerAmplifier
from .noise import Noise
from .antenna import Antenna, IdealAntenna, Dipole, PatchAntenna, AntennaArrayBase, AntennaArray, UniformArray

__author__ = "Jan Adler"
__copyright__ = "Copyright 2022, Barkhausen Institut gGmbH"
__credits__ = ["Jan Adler"]
__license__ = "AGPLv3"
__version__ = "0.2.7"
__maintainer__ = "Jan Adler"
__email__ = "jan.adler@barkhauseninstitut.org"
__status__ = "Prototype"

<<<<<<< HEAD
__all__ = ['Simulation', 'SimulationScenario',
           'SimulatedDevice',
           'RfChain', 'PowerAmplifier', 'SalehPowerAmplifier', 'RappPowerAmplifier',
           'ClippingPowerAmplifier', 'CustomPowerAmplifier',
           'Noise']
=======
__all__ = [
    'Simulation',
    'SimulatedDevice',
    'RfChain', 'PowerAmplifier', 'SalehPowerAmplifier', 'RappPowerAmplifier', 'ClippingPowerAmplifier', 'CustomPowerAmplifier',
    'Noise',
    'Antenna', 'IdealAntenna', 'Dipole', 'PatchAntenna', 'AntennaArrayBase', 'AntennaArray', 'UniformArray'
]
>>>>>>> 9170f5b5
<|MERGE_RESOLUTION|>--- conflicted
+++ resolved
@@ -1,7 +1,6 @@
 from .simulation import Simulation, SimulationScenario
 from .simulated_device import SimulatedDevice
-from .rf_chain import RfChain, PowerAmplifier, SalehPowerAmplifier, RappPowerAmplifier, ClippingPowerAmplifier,\
-    CustomPowerAmplifier
+from .rf_chain import RfChain, PowerAmplifier, SalehPowerAmplifier, RappPowerAmplifier, ClippingPowerAmplifier, CustomPowerAmplifier
 from .noise import Noise
 from .antenna import Antenna, IdealAntenna, Dipole, PatchAntenna, AntennaArrayBase, AntennaArray, UniformArray
 
@@ -14,18 +13,10 @@
 __email__ = "jan.adler@barkhauseninstitut.org"
 __status__ = "Prototype"
 
-<<<<<<< HEAD
-__all__ = ['Simulation', 'SimulationScenario',
-           'SimulatedDevice',
-           'RfChain', 'PowerAmplifier', 'SalehPowerAmplifier', 'RappPowerAmplifier',
-           'ClippingPowerAmplifier', 'CustomPowerAmplifier',
-           'Noise']
-=======
 __all__ = [
-    'Simulation',
+    'Simulation', 'SimulationScenario',
     'SimulatedDevice',
     'RfChain', 'PowerAmplifier', 'SalehPowerAmplifier', 'RappPowerAmplifier', 'ClippingPowerAmplifier', 'CustomPowerAmplifier',
     'Noise',
     'Antenna', 'IdealAntenna', 'Dipole', 'PatchAntenna', 'AntennaArrayBase', 'AntennaArray', 'UniformArray'
-]
->>>>>>> 9170f5b5
+]