--- conflicted
+++ resolved
@@ -5,7 +5,6 @@
 import numpy as np
 from enum import Enum
 from typing import TYPE_CHECKING, Optional, Type
-from numpy.random import rand
 from ruamel.yaml import SafeConstructor, SafeRepresenter, MappingNode, ScalarNode
 
 from hermespy.channel import MultipathFadingChannel
@@ -71,6 +70,7 @@
                 If `model_type` is not supported.
                 If `los_angle` is defined in HILLY model type.
         """
+
         if model_type == self.TYPE.URBAN:
 
             delays = 1e-6 * np.asarray([0, .217, .512, .514, .517, .674, .882, 1.230, 1.287, 1.311, 1.349,
@@ -106,237 +106,6 @@
         power_profile = 10 ** (power_db / 10)
         power_profile /= sum(power_profile)
 
-        # Init base class with pre-defined model parameters
-        MultipathFadingChannel.__init__(self,
-                                        delays=delays,
-                                        power_profile=power_profile,
-                                        rice_factors=rice_factors,
-                                        transmitter=transmitter,
-                                        receiver=receiver,
-                                        active=active,
-                                        gain=gain,
-                                        num_sinusoids=num_sinusoids,
-                                        los_angle=los_angle,
-                                        doppler_frequency=doppler_frequency,
-                                        los_doppler_frequency=los_doppler_frequency,
-                                        transmit_precoding=transmit_precoding,
-<<<<<<< HEAD
-                                        receive_postcoding=receive_postcoding)
-=======
-                                        receive_postcoding=receive_postcoding,
-                                        sync_offset_low=sync_offset_low,
-                                        sync_offset_high=sync_offset_high,
-                                        random_generator=random_generator)
->>>>>>> 27b3c9c6
-
-    @property
-    def model_type(self) -> TYPE:
-        """Access the configured model type.
-
-        Returns:
-            MultipathFadingCost256.TYPE: The configured model type.
-        """
-
-        return self.__model_type
-
-    @classmethod
-    def to_yaml(cls: Type[MultipathFadingCost256], representer: SafeRepresenter,
-                node: MultipathFadingCost256) -> MappingNode:
-        """Serialize a channel object to YAML.
-
-        Args:
-            representer (SafeRepresenter):
-                A handle to a representer used to generate valid YAML code.
-                The representer gets passed down the serialization tree to each node.
-
-            node (MultipathFadingCost256):
-                The channel instance to be serialized.
-
-        Returns:
-            Node:
-                The serialized YAML node.
-        """
-
-        state = {
-            'type': node.model_type.name,
-            'active': node.active,
-            'gain': node.gain,
-            'num_sinusoids': node.num_sinusoids,
-            'los_angle': node.los_angle,
-            'doppler_frequency': node.doppler_frequency,
-            'los_doppler_frequency': node.los_doppler_frequency,
-            'transmit_precoding': node.transmit_precoding,
-            'receive_postcoding': node.receive_postcoding,
-            'sync_offset_low': node.sync_offset_low,
-            'sync_offset_high': node.sync_offset_high
-        }
-
-        if node.model_type is MultipathFadingCost256.TYPE.HILLY:
-            state.pop('los_angle')
-
-        transmitter_index, receiver_index = node.indices
-
-        yaml = representer.represent_mapping(u'{.yaml_tag} {} {}'.format(cls, transmitter_index, receiver_index), state)
-        return yaml
-
-    @classmethod
-    def from_yaml(cls: Type[MultipathFadingCost256], constructor: SafeConstructor, node: MappingNode) -> \
-            MultipathFadingCost256:
-        """Recall a new `MultipathFadingCost256` instance from YAML.
-
-        Args:
-            constructor (SafeConstructor):
-                A handle to the constructor extracting the YAML information.
-
-            node (Node):
-                YAML node representing the `MultipathFadingCost256` serialization.
-
-        Returns:
-            Channel:
-                Newly created `MultipathFadingCost256` instance. The internal references to modems will be `None` and need to be
-                initialized by the `scenario` YAML constructor.
-        """
-
-        # Handle empty yaml nodes
-        if isinstance(node, ScalarNode):
-            raise RuntimeError("Cost256 channel configurations require at least a model specification")
-
-        state = constructor.construct_mapping(node)
-
-        model_type = state.pop('model_type', None)
-        if model_type is None:
-            raise RuntimeError("Cost256 channel configurations require at least a model specification")
-
-        state['model_type'] = cls.TYPE[model_type]
-        return cls(**state)
-
-
-class MultipathFading5GTDL(MultipathFadingChannel):
-    """5G TDL Multipath Fading Channel models."""
-
-    class TYPE(Enum):
-        """Supported model types."""
-
-        A = 0
-        B = 1
-        C = 2
-        D = 4
-        E = 5
-
-    yaml_tag = u'5GTDL'
-    yaml_matrix = True
-    model_type: TYPE
-    __rms_delay: float
-
-    def __init__(self,
-                 model_type: TYPE = 0,
-                 rms_delay: float = 0.0,
-                 transmitter: Optional[Transmitter] = None,
-                 receiver: Optional[Receiver] = None,
-                 active: Optional[bool] = None,
-                 gain: Optional[float] = None,
-                 num_sinusoids: Optional[float] = None,
-                 los_angle: Optional[float] = None,
-                 doppler_frequency: Optional[float] = None,
-                 los_doppler_frequency: Optional[float] = None,
-                 transmit_precoding: Optional[np.ndarray] = None,
-                 receive_postcoding: Optional[np.ndarray] = None,
-                 sync_offset_low: Optional[float] = None,
-                 sync_offset_high: Optional[float] = None,
-                 random_generator: Optional[np.random.Generator] = None) -> None:
-        """Model initialization.
-
-        Args:
-            model_type (TYPE): The model type.
-            rms_delay (float): Root-Mean-Squared delay.
-            transmitter (Transmitter, optional): The modem transmitting into this channel.
-            receiver (Receiver, optional): The modem receiving from this channel.
-            active (bool, optional): Channel activity flag.
-            gain (float, optional): Channel power gain.
-            num_sinusoids (int, optional): Number of sinusoids used to sample the statistical distribution.
-            los_angle (float, optional): Angle phase of the line of sight component within the statistical distribution.
-            doppler_frequency (float, optional): Doppler frequency shift of the statistical distribution.
-            transmit_precoding (np.ndarray): Transmit precoding matrix.
-            receive_postcoding (np.ndarray): Receive postcoding matrix.
-
-        Raises:
-            ValueError:
-                If `model_type` is not supported.
-                If `rms_delay` is smaller than zero.
-                If `los_angle` is specified in combination with `model_type` D or E.
-        """
-
-        if rms_delay < 0.0:
-            raise ValueError("Root-Mean-Squared delay must be greater or equal to zero")
-
-        self.__rms_delay = rms_delay
-
-        if model_type == self.TYPE.A:
-
-            normalized_delays = np.asarray([0, 0.3819, 0.4025, 0.5868, 0.4610, 0.5375, 0.6708, 0.5750, 0.7618,
-                                            1.5375, 1.8978, 2.2242, 2.1717, 2.4942, 2.5119, 3.0582,
-                                            4.0810, 4.4579, 4.5695, 4.7966, 5.0066, 5.3043, 9.6586])
-            power_db = np.asarray([-13.4, 0, -2.2, -4, -6, -8.2, -9.9, -10.5,
-                                   -7.5, -15.9, -6.6, -16.7, -12.4, -15.2, -10.8,
-                                   -11.3, -12.7, -16.2, -18.3, -18.9, -16.6, -19.9, -29.7])
-            rice_factors = np.zeros(normalized_delays.shape)
-
-        elif model_type == self.TYPE.B:
-
-            normalized_delays = np.asarray([0, 0.1072, 0.2155, 0.2095, 0.2870, 0.2986, 0.3752, 0.5055, 0.3681, 0.3697,
-                                            0.5700, 0.5283, 1.1021, 1.2756, 1.5474, 1.7842, 2.0169, 2.8294, 3.0219, 3.6187,
-                                            4.1067, 4.2790, 4.7834])
-            power_db = np.asarray([0, -2.2, -4, -3.2, -9.8, -3.2, -3.4, -5.2, -7.6, -3, -8.9, -9, -4.8,
-                                   -5.7, -7.5, -1.9, -7.6, -12.2, -9.8, -11.4, -14.9, -9.2, -11.3])
-            rice_factors = np.zeros(normalized_delays.shape)
-
-        elif model_type == self.TYPE.C:
-
-            normalized_delays = np.asarray([0, 0.2099, 0.2219, 0.2329, 0.2176, 0.6366, 0.6448, 0.6560, 0.6584, 0.7935,
-                                            0.8213, 0.9336, 1.2285, 1.3083, 2.1704, 2.7105, 4.2589, 4.6003, 5.4902,
-                                            5.6077, 6.3065, 6.6374, 7.0427, 8.6523])
-            power_db = np.asarray([-4.4, -1.2, -3.5, -5.2, -2.5, 0, -2.2, -3.9, -7.4, -7.1, -10.7, -11.1,
-                                   -5.1, -6.8, -8.7, -13.2, -13.9, -13.9, -15.8, -17.1, -16, -15.7, -21.6,
-                                   -22.8])
-            rice_factors = np.zeros(normalized_delays.shape)
-
-        elif model_type == self.TYPE.D:
-
-            if los_doppler_frequency is not None:
-                raise ValueError("Model type D does not support line of sight doppler frequency configuration")
-
-            normalized_delays = np.asarray([0, 0.035, 0.612, 1.363, 1.405, 1.804, 2.596, 1.775, 4.042, 7.937, 9.424,
-                                            9.708, 12.525])
-            power_db = np.asarray([-13.5, -18.8, -21, -22.8, -17.9, -20.1, -21.9, -22.9, -27.8,
-                                   -23.6, -24.8, -30.0, -27.7])
-            rice_factors = np.zeros(normalized_delays.shape)
-            rice_factors[0] = 13.3
-            los_doppler_frequency = 0.7
-
-        elif model_type == self.TYPE.E:
-
-            if los_doppler_frequency is not None:
-                raise ValueError("Model type E does not support line of sight doppler frequency configuration")
-
-            normalized_delays = np.asarray([0, 0.5133, 0.5440, 0.5630, 0.5440, 0.7112, 1.9092, 1.9293, 1.9589,
-                                            2.6426, 3.7136, 5.4524, 12.0034, 20.6519])
-            power_db = np.asarray([-22.03, -15.8, -18.1, -19.8, -22.9, -22.4, -18.6, -20.8, -22.6,
-                                   -22.3, -25.6, -20.2, -29.8, -29.2])
-            rice_factors = np.zeros(normalized_delays.shape)
-            rice_factors[0] = 22
-            los_doppler_frequency = 0.7
-
-        else:
-            raise ValueError("Requested model type not supported")
-
-        self.__model_type = model_type
-
-        # Convert power and normalize
-        power_profile = 10 ** (power_db / 10)
-        power_profile /= sum(power_profile)
-
-        # Scale delays
-        delays = rms_delay * normalized_delays
         # Init base class with pre-defined model parameters
         MultipathFadingChannel.__init__(self,
                                         delays=delays,
@@ -355,19 +124,20 @@
                                         sync_offset_low=sync_offset_low,
                                         sync_offset_high=sync_offset_high,
                                         random_generator=random_generator)
+
     @property
     def model_type(self) -> TYPE:
         """Access the configured model type.
 
         Returns:
-            MultipathFading5gTDL.TYPE: The configured model type.
+            MultipathFadingCost256.TYPE: The configured model type.
         """
 
         return self.__model_type
 
     @classmethod
-    def to_yaml(cls: Type[MultipathFading5GTDL], representer: SafeRepresenter,
-                node: MultipathFading5GTDL) -> MappingNode:
+    def to_yaml(cls: Type[MultipathFadingCost256], representer: SafeRepresenter,
+                node: MultipathFadingCost256) -> MappingNode:
         """Serialize a channel object to YAML.
 
         Args:
@@ -375,7 +145,7 @@
                 A handle to a representer used to generate valid YAML code.
                 The representer gets passed down the serialization tree to each node.
 
-            node (MultipathFading5GTDL):
+            node (MultipathFadingCost256):
                 The channel instance to be serialized.
 
         Returns:
@@ -385,7 +155,6 @@
 
         state = {
             'type': node.model_type.name,
-            'rms_delay': node.__rms_delay,
             'active': node.active,
             'gain': node.gain,
             'num_sinusoids': node.num_sinusoids,
@@ -398,8 +167,8 @@
             'sync_offset_high': node.sync_offset_high
         }
 
-        if node.model_type is MultipathFading5GTDL.TYPE.C or MultipathFading5GTDL.TYPE.E:
-            state.pop('los_doppler_frequency')
+        if node.model_type is MultipathFadingCost256.TYPE.HILLY:
+            state.pop('los_angle')
 
         transmitter_index, receiver_index = node.indices
 
@@ -407,48 +176,56 @@
         return yaml
 
     @classmethod
-    def from_yaml(cls: Type[MultipathFading5GTDL], constructor: SafeConstructor, node: MappingNode) -> \
-            MultipathFading5GTDL:
-        """Recall a new `MultipathFading5GTDL` instance from YAML.
+    def from_yaml(cls: Type[MultipathFadingCost256], constructor: SafeConstructor, node: MappingNode) -> \
+            MultipathFadingCost256:
+        """Recall a new `MultipathFadingCost256` instance from YAML.
 
         Args:
             constructor (SafeConstructor):
                 A handle to the constructor extracting the YAML information.
 
             node (Node):
-                YAML node representing the `MultipathFading5GTDL` serialization.
+                YAML node representing the `MultipathFadingCost256` serialization.
 
         Returns:
             Channel:
-                Newly created `MultipathFading5GTDL` instance. The internal references to modems will be `None` and need to be
+                Newly created `MultipathFadingCost256` instance. The internal references to modems will be `None` and need to be
                 initialized by the `scenario` YAML constructor.
         """
 
         # Handle empty yaml nodes
         if isinstance(node, ScalarNode):
-            raise RuntimeError("5G TDL channel configurations require at least a model specification")
+            raise RuntimeError("Cost256 channel configurations require at least a model specification")
 
         state = constructor.construct_mapping(node)
 
-        model_type = state.pop('type', None)
+        model_type = state.pop('model_type', None)
         if model_type is None:
-            raise RuntimeError("5G TDL channel configurations require at least a model specification")
+            raise RuntimeError("Cost256 channel configurations require at least a model specification")
 
         state['model_type'] = cls.TYPE[model_type]
         return cls(**state)
 
 
-class MultipathFadingExponential(MultipathFadingChannel):
-    """Exponential Multipath Fading Channel models."""
-
-    yaml_tag = u'Exponential'
+class MultipathFading5GTDL(MultipathFadingChannel):
+    """5G TDL Multipath Fading Channel models."""
+
+    class TYPE(Enum):
+        """Supported model types."""
+
+        A = 0
+        B = 1
+        C = 2
+        D = 4
+        E = 5
+
+    yaml_tag = u'5GTDL'
     yaml_matrix = True
-    __exponential_truncation: float = 1e-5
-    __tap_interval: float
+    model_type: TYPE
     __rms_delay: float
 
     def __init__(self,
-                 tap_interval: float = 0.0,
+                 model_type: TYPE = 0,
                  rms_delay: float = 0.0,
                  transmitter: Optional[Transmitter] = None,
                  receiver: Optional[Receiver] = None,
@@ -463,11 +240,11 @@
                  sync_offset_low: Optional[float] = None,
                  sync_offset_high: Optional[float] = None,
                  random_generator: Optional[np.random.Generator] = None) -> None:
-        """Exponential Multipath Channel Model initialization.
-
-        Args:
-            tap_interval (float, optional): Tap interval in seconds.
-            rms_delay (float, optional): Root-Mean-Squared delay in seconds.
+        """Model initialization.
+
+        Args:
+            model_type (TYPE): The model type.
+            rms_delay (float): Root-Mean-Squared delay.
             transmitter (Transmitter, optional): The modem transmitting into this channel.
             receiver (Receiver, optional): The modem receiving from this channel.
             active (bool, optional): Channel activity flag.
@@ -479,31 +256,83 @@
             receive_postcoding (np.ndarray): Receive postcoding matrix.
 
         Raises:
-            ValueError: On invalid arguments.
-        """
-
-        if tap_interval <= 0.0:
-            raise ValueError("Tap interval must be greater than zero")
-
-        if rms_delay <= 0.0:
-            raise ValueError("Root-Mean-Squared delay must be greater than zero")
-
-        self.__tap_interval = tap_interval
+            ValueError:
+                If `model_type` is not supported.
+                If `rms_delay` is smaller than zero.
+                If `los_angle` is specified in combination with `model_type` D or E.
+        """
+
+        if rms_delay < 0.0:
+            raise ValueError("Root-Mean-Squared delay must be greater or equal to zero")
+
         self.__rms_delay = rms_delay
 
-        rms_norm = rms_delay / tap_interval
-
-        # Calculate the decay exponent alpha based on an infinite power delay profile, in which case
-        # rms_delay = exp(-alpha/2)/(1-exp(-alpha)), cf. geometric distribution.
-        # Truncate the distributions for paths whose average power is very
-        # small (less than exponential_truncation).
-
-        alpha = -2 * np.log((-1 + np.sqrt(1 + 4 * rms_norm ** 2)) / (2 * rms_norm))
-        max_delay_in_samples = int(np.ceil(np.log(MultipathFadingExponential.__exponential_truncation) / alpha))
-
-        delays = np.arange(max_delay_in_samples + 1) * tap_interval
-        power_profile = np.exp(-alpha * np.arange(max_delay_in_samples + 1))
-        rice_factors = np.zeros(delays.shape)
+        if model_type == self.TYPE.A:
+
+            normalized_delays = np.asarray([0, 0.3819, 0.4025, 0.5868, 0.4610, 0.5375, 0.6708, 0.5750, 0.7618,
+                                            1.5375, 1.8978, 2.2242, 2.1717, 2.4942, 2.5119, 3.0582,
+                                            4.0810, 4.4579, 4.5695, 4.7966, 5.0066, 5.3043, 9.6586])
+            power_db = np.asarray([-13.4, 0, -2.2, -4, -6, -8.2, -9.9, -10.5,
+                                   -7.5, -15.9, -6.6, -16.7, -12.4, -15.2, -10.8,
+                                   -11.3, -12.7, -16.2, -18.3, -18.9, -16.6, -19.9, -29.7])
+            rice_factors = np.zeros(normalized_delays.shape)
+
+        elif model_type == self.TYPE.B:
+
+            normalized_delays = np.asarray([0, 0.1072, 0.2155, 0.2095, 0.2870, 0.2986, 0.3752, 0.5055, 0.3681, 0.3697,
+                                            0.5700, 0.5283, 1.1021, 1.2756, 1.5474, 1.7842, 2.0169, 2.8294, 3.0219, 3.6187,
+                                            4.1067, 4.2790, 4.7834])
+            power_db = np.asarray([0, -2.2, -4, -3.2, -9.8, -3.2, -3.4, -5.2, -7.6, -3, -8.9, -9, -4.8,
+                                   -5.7, -7.5, -1.9, -7.6, -12.2, -9.8, -11.4, -14.9, -9.2, -11.3])
+            rice_factors = np.zeros(normalized_delays.shape)
+
+        elif model_type == self.TYPE.C:
+
+            normalized_delays = np.asarray([0, 0.2099, 0.2219, 0.2329, 0.2176, 0.6366, 0.6448, 0.6560, 0.6584, 0.7935,
+                                            0.8213, 0.9336, 1.2285, 1.3083, 2.1704, 2.7105, 4.2589, 4.6003, 5.4902,
+                                            5.6077, 6.3065, 6.6374, 7.0427, 8.6523])
+            power_db = np.asarray([-4.4, -1.2, -3.5, -5.2, -2.5, 0, -2.2, -3.9, -7.4, -7.1, -10.7, -11.1,
+                                   -5.1, -6.8, -8.7, -13.2, -13.9, -13.9, -15.8, -17.1, -16, -15.7, -21.6,
+                                   -22.8])
+            rice_factors = np.zeros(normalized_delays.shape)
+
+        elif model_type == self.TYPE.D:
+
+            if los_doppler_frequency is not None:
+                raise ValueError("Model type D does not support line of sight doppler frequency configuration")
+
+            normalized_delays = np.asarray([0, 0.035, 0.612, 1.363, 1.405, 1.804, 2.596, 1.775, 4.042, 7.937, 9.424,
+                                            9.708, 12.525])
+            power_db = np.asarray([-13.5, -18.8, -21, -22.8, -17.9, -20.1, -21.9, -22.9, -27.8,
+                                   -23.6, -24.8, -30.0, -27.7])
+            rice_factors = np.zeros(normalized_delays.shape)
+            rice_factors[0] = 13.3
+            los_doppler_frequency = 0.7
+
+        elif model_type == self.TYPE.E:
+
+            if los_doppler_frequency is not None:
+                raise ValueError("Model type E does not support line of sight doppler frequency configuration")
+
+            normalized_delays = np.asarray([0, 0.5133, 0.5440, 0.5630, 0.5440, 0.7112, 1.9092, 1.9293, 1.9589,
+                                            2.6426, 3.7136, 5.4524, 12.0034, 20.6519])
+            power_db = np.asarray([-22.03, -15.8, -18.1, -19.8, -22.9, -22.4, -18.6, -20.8, -22.6,
+                                   -22.3, -25.6, -20.2, -29.8, -29.2])
+            rice_factors = np.zeros(normalized_delays.shape)
+            rice_factors[0] = 22
+            los_doppler_frequency = 0.7
+
+        else:
+            raise ValueError("Requested model type not supported")
+
+        self.__model_type = model_type
+
+        # Convert power and normalize
+        power_profile = 10 ** (power_db / 10)
+        power_profile /= sum(power_profile)
+
+        # Scale delays
+        delays = rms_delay * normalized_delays
 
         # Init base class with pre-defined model parameters
         MultipathFadingChannel.__init__(self,
@@ -524,6 +353,175 @@
                                         sync_offset_high=sync_offset_high,
                                         random_generator=random_generator)
 
+    @property
+    def model_type(self) -> TYPE:
+        """Access the configured model type.
+
+        Returns:
+            MultipathFading5gTDL.TYPE: The configured model type.
+        """
+
+        return self.__model_type
+
+    @classmethod
+    def to_yaml(cls: Type[MultipathFading5GTDL], representer: SafeRepresenter,
+                node: MultipathFading5GTDL) -> MappingNode:
+        """Serialize a channel object to YAML.
+
+        Args:
+            representer (SafeRepresenter):
+                A handle to a representer used to generate valid YAML code.
+                The representer gets passed down the serialization tree to each node.
+
+            node (MultipathFading5GTDL):
+                The channel instance to be serialized.
+
+        Returns:
+            Node:
+                The serialized YAML node.
+        """
+
+        state = {
+            'type': node.model_type.name,
+            'rms_delay': node.__rms_delay,
+            'active': node.active,
+            'gain': node.gain,
+            'num_sinusoids': node.num_sinusoids,
+            'los_angle': node.los_angle,
+            'doppler_frequency': node.doppler_frequency,
+            'los_doppler_frequency': node.los_doppler_frequency,
+            'transmit_precoding': node.transmit_precoding,
+            'receive_postcoding': node.receive_postcoding,
+            'sync_offset_low': node.sync_offset_low,
+            'sync_offset_high': node.sync_offset_high
+        }
+
+        if node.model_type is MultipathFading5GTDL.TYPE.C or MultipathFading5GTDL.TYPE.E:
+            state.pop('los_doppler_frequency')
+
+        transmitter_index, receiver_index = node.indices
+
+        yaml = representer.represent_mapping(u'{.yaml_tag} {} {}'.format(cls, transmitter_index, receiver_index), state)
+        return yaml
+
+    @classmethod
+    def from_yaml(cls: Type[MultipathFading5GTDL], constructor: SafeConstructor, node: MappingNode) -> \
+            MultipathFading5GTDL:
+        """Recall a new `MultipathFading5GTDL` instance from YAML.
+
+        Args:
+            constructor (SafeConstructor):
+                A handle to the constructor extracting the YAML information.
+
+            node (Node):
+                YAML node representing the `MultipathFading5GTDL` serialization.
+
+        Returns:
+            Channel:
+                Newly created `MultipathFading5GTDL` instance. The internal references to modems will be `None` and need to be
+                initialized by the `scenario` YAML constructor.
+        """
+
+        # Handle empty yaml nodes
+        if isinstance(node, ScalarNode):
+            raise RuntimeError("5G TDL channel configurations require at least a model specification")
+
+        state = constructor.construct_mapping(node)
+
+        model_type = state.pop('type', None)
+        if model_type is None:
+            raise RuntimeError("5G TDL channel configurations require at least a model specification")
+
+        state['model_type'] = cls.TYPE[model_type]
+        return cls(**state)
+
+
+class MultipathFadingExponential(MultipathFadingChannel):
+    """Exponential Multipath Fading Channel models."""
+
+    yaml_tag = u'Exponential'
+    yaml_matrix = True
+    __exponential_truncation: float = 1e-5
+    __tap_interval: float
+    __rms_delay: float
+
+    def __init__(self,
+                 tap_interval: float = 0.0,
+                 rms_delay: float = 0.0,
+                 transmitter: Optional[Transmitter] = None,
+                 receiver: Optional[Receiver] = None,
+                 active: Optional[bool] = None,
+                 gain: Optional[float] = None,
+                 num_sinusoids: Optional[float] = None,
+                 los_angle: Optional[float] = None,
+                 doppler_frequency: Optional[float] = None,
+                 los_doppler_frequency: Optional[float] = None,
+                 transmit_precoding: Optional[np.ndarray] = None,
+                 receive_postcoding: Optional[np.ndarray] = None,
+                 sync_offset_low: Optional[float] = None,
+                 sync_offset_high: Optional[float] = None,
+                 random_generator: Optional[np.random.Generator] = None) -> None:
+        """Exponential Multipath Channel Model initialization.
+
+        Args:
+            tap_interval (float, optional): Tap interval in seconds.
+            rms_delay (float, optional): Root-Mean-Squared delay in seconds.
+            transmitter (Transmitter, optional): The modem transmitting into this channel.
+            receiver (Receiver, optional): The modem receiving from this channel.
+            active (bool, optional): Channel activity flag.
+            gain (float, optional): Channel power gain.
+            num_sinusoids (int, optional): Number of sinusoids used to sample the statistical distribution.
+            los_angle (float, optional): Angle phase of the line of sight component within the statistical distribution.
+            doppler_frequency (float, optional): Doppler frequency shift of the statistical distribution.
+            transmit_precoding (np.ndarray): Transmit precoding matrix.
+            receive_postcoding (np.ndarray): Receive postcoding matrix.
+
+        Raises:
+            ValueError: On invalid arguments.
+        """
+
+        if tap_interval <= 0.0:
+            raise ValueError("Tap interval must be greater than zero")
+
+        if rms_delay <= 0.0:
+            raise ValueError("Root-Mean-Squared delay must be greater than zero")
+
+        self.__tap_interval = tap_interval
+        self.__rms_delay = rms_delay
+
+        rms_norm = rms_delay / tap_interval
+
+        # Calculate the decay exponent alpha based on an infinite power delay profile, in which case
+        # rms_delay = exp(-alpha/2)/(1-exp(-alpha)), cf. geometric distribution.
+        # Truncate the distributions for paths whose average power is very
+        # small (less than exponential_truncation).
+
+        alpha = -2 * np.log((-1 + np.sqrt(1 + 4 * rms_norm ** 2)) / (2 * rms_norm))
+        max_delay_in_samples = int(np.ceil(np.log(MultipathFadingExponential.__exponential_truncation) / alpha))
+
+        delays = np.arange(max_delay_in_samples + 1) * tap_interval
+        power_profile = np.exp(-alpha * np.arange(max_delay_in_samples + 1))
+        rice_factors = np.zeros(delays.shape)
+
+        # Init base class with pre-defined model parameters
+        MultipathFadingChannel.__init__(self,
+                                        delays=delays,
+                                        power_profile=power_profile,
+                                        rice_factors=rice_factors,
+                                        transmitter=transmitter,
+                                        receiver=receiver,
+                                        active=active,
+                                        gain=gain,
+                                        num_sinusoids=num_sinusoids,
+                                        los_angle=los_angle,
+                                        doppler_frequency=doppler_frequency,
+                                        los_doppler_frequency=los_doppler_frequency,
+                                        transmit_precoding=transmit_precoding,
+                                        receive_postcoding=receive_postcoding,
+                                        sync_offset_low=sync_offset_low,
+                                        sync_offset_high=sync_offset_high,
+                                        random_generator=random_generator)
+
     @classmethod
     def to_yaml(cls: Type[MultipathFadingExponential], representer: SafeRepresenter,
                 node: MultipathFadingExponential) -> MappingNode:
