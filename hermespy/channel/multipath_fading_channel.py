--- conflicted
+++ resolved
@@ -126,11 +126,9 @@
                  transmit_precoding: Optional[np.ndarray] = None,
                  receive_postcoding: Optional[np.ndarray] = None,
                  interpolate_signals: bool = None,
-                 scenario: Optional[Scenario] = None,
                  sync_offset_low: Optional[float] = None,
                  sync_offset_high: Optional[float] = None,
-                 impulse_response_interpolation: bool = True,
-                 random_generator: Optional[np.random.Generator] = None) -> None:
+                 impulse_response_interpolation: bool = True) -> None:
         """Object initialization.
 
         Args:
@@ -208,7 +206,6 @@
             raise ValueError("Rice factors must be greater or equal to zero")
 
         # Init base class
-<<<<<<< HEAD
         Channel.__init__(self,
                          transmitter=transmitter,
                          receiver=receiver,
@@ -219,9 +216,6 @@
                          sync_offset_high=sync_offset_high,
                          random_generator=random_generator,
                          impulse_response_interpolation=impulse_response_interpolation)
-=======
-        Channel.__init__(self, transmitter, receiver, scenario, active, gain, random_generator)
->>>>>>> 9479f12c
 
         # Sort delays
         sorting = np.argsort(delays)
@@ -488,10 +482,6 @@
 
         self.__los_angle = angle
 
-<<<<<<< HEAD
-    def _calculate_path_delays_in_samples(self) -> np.array:
-        self.calculate_new_sync_delay()
-=======
     def propagate(self, transmitted_signal: np.ndarray) -> Tuple[np.ndarray, np.ndarray]:
 
         propagated_signal = transmitted_signal.copy()
@@ -512,9 +502,10 @@
 
         return propagated_signal, impulse_response
 
-    def impulse_response(self, timestamps: np.ndarray) -> np.ndarray:
-
->>>>>>> 9479f12c
+
+    def _calculate_path_delays_in_samples(self) -> np.array:
+        self.calculate_new_sync_delay()
+
         delays_in_samples = np.round(self.__delays * self.scenario.sampling_rate).astype(int)
         delays_in_samples += int(self.current_sync_offset * self.scenario.sampling_rate)
         return delays_in_samples
