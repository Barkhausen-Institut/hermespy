--- conflicted
+++ resolved
@@ -14,11 +14,8 @@
 from ruamel.yaml import SafeRepresenter, MappingNode, SafeConstructor
 
 from hermespy.channel.channel import Channel
-<<<<<<< HEAD
 from hermespy.helpers.resampling import delay_resampling_matrix
-=======
 from hermespy.scenario import Scenario
->>>>>>> bf6a8b48
 
 if TYPE_CHECKING:
     from hermespy.scenario import Scenario
@@ -512,16 +509,14 @@
         self.calculate_new_sync_delay()
 
         delays_in_samples = np.round(self.__delays * self.scenario.sampling_rate).astype(int)
-<<<<<<< HEAD
-        max_delay_in_samples = int(ceil(self.__delays[-1] * self.scenario.sampling_rate))
-=======
+        # max_delay_in_samples = int(ceil(self.__delays[-1] * self.scenario.sampling_rate))
+
         delays_in_samples += int(self.current_sync_offset * self.scenario.sampling_rate)
         return delays_in_samples
 
     def impulse_response(self, timestamps: np.ndarray) -> np.ndarray:
         delays_in_samples = self._calculate_path_delays_in_samples()
         max_delay_in_samples = delays_in_samples.max()
->>>>>>> bf6a8b48
 
         impulse_response = np.zeros((len(timestamps),
                                      self.receiver.num_antennas,
@@ -612,15 +607,9 @@
             np.ndarray:
                 Interpolation filter matrix containing filters for each configured resolvable path.
         """
-<<<<<<< HEAD
-
-        num_delay_samples = int(ceil(self.max_delay * sampling_rate))
-=======
         num_delay_samples = int(self.max_delay_with_desync * sampling_rate)
-        delay_samples = np.arange(num_delay_samples + 1) / sampling_rate
 
         filter_instances = np.zeros((num_delay_samples+1, self.num_resolvable_paths))
->>>>>>> bf6a8b48
 
         filter_instances = np.empty((self.num_resolvable_paths, num_delay_samples+1), float)
 
