# -*- coding: utf-8 -*-
"""Channel model for wireless transmission links."""

from __future__ import annotations
from typing import Type, Tuple, TYPE_CHECKING, Optional
from abc import ABC
from itertools import product

import numpy as np
import numpy.random as rnd
from ruamel.yaml import SafeRepresenter, SafeConstructor, ScalarNode, MappingNode

from .channel_state_information import ChannelStateFormat, ChannelStateInformation

if TYPE_CHECKING:
    from hermespy.scenario import Scenario
    from hermespy.modem import Transmitter, Receiver

__author__ = "Tobias Kronauer"
__copyright__ = "Copyright 2021, Barkhausen Institut gGmbH"
__credits__ = ["Tobias Kronauer", "Jan Adler"]
__license__ = "AGPLv3"
__version__ = "0.2.0"
__maintainer__ = "Tobias Kronauer"
__email__ = "tobias.kronaue@barkhauseninstitut.org"
__status__ = "Prototype"


class Channel:
    """Implements an ideal distortion-less channel.

    It also serves as a base class for all other channel models.

    For MIMO systems, the received signal is the addition of the signal transmitted at all
    antennas.
    The channel will provide `number_rx_antennas` outputs to a signal
    consisting of `number_tx_antennas` inputs. Depending on the channel model,
    a random number generator, given by `rnd` may be needed. The sampling rate is
    the same at both input and output of the channel, and is given by `sampling_rate`
    samples/second.

    Attributes:

        __active (bool):
            Flag enabling signal propagation over this specific channel.
            Enabled by default, may be disabled to easily debug scenarios.

        __transmitter (Optional[Transmitter]):
            Handle to the wireless modem transmitting into this channel.
            If set to `None`, this channel instance is considered floating.

        __receiver (Optional[Receiver]):
            Handle to the wireless modem receiving from this channel.
            If set to `None`, this channel instance is considered floating.

        __gain (float):
            Linear factor by which signals propagated over this channel will be scaled.
            1.0 by default, i.e. no free-space propagation losses are considered in the default channel.

        __random_generator (Optional[numpy.random.Generator]):
            Random generator object used to generate pseudo-random number sequences for this channel instance.
            If set to `None`, the channel will instead access the random generator of `scenario`.

        __scenario (Optional[Scenario]):
            HermesPy scenario description this channel belongs to.
            If set to `None`, this channel instance is considered floating.

        impulse_response_interpolation (bool):
            Allow for the impulse response to be resampled and interpolated.
    """

    yaml_tag = u'Channel'
    yaml_matrix = True
    __active: bool
    __transmitter: Optional[Transmitter]
    __receiver: Optional[Receiver]
    __gain: float
    __sync_offset_low: float
    __sync_offset_high: float
    __random_generator: Optional[rnd.Generator]
    __scenario: Optional[Scenario]
    impulse_response_interpolation: bool

    def __init__(self,
                 transmitter: Optional[Transmitter] = None,
                 receiver: Optional[Receiver] = None,
                 scenario: Optional[Scenario] = None,
                 active: Optional[bool] = None,
                 gain: Optional[float] = None,
                 sync_offset_low: Optional[int] = None,
                 sync_offset_high: Optional[int] = None,
                 random_generator: Optional[rnd.Generator] = None,
                 impulse_response_interpolation: bool = True
                 ) -> None:
        """Class constructor.

        Args:
            transmitter (Transmitter, optional):
                The modem transmitting into this channel.

            receiver (Receiver, optional):
                The modem receiving from this channel.

            scenario (Scenario, optional):
                Scenario this channel is attached to.

            active (bool, optional):
                Channel activity flag.
                Activated by default.

            gain (float, optional):
                Channel power gain.
                1.0 by default.
                
            random_generator (rnd.Generator, optional):
                Generator object for random number sequences.

            impulse_response_interpolation (bool, optional):
                Allow the impulse response to be interpolated during sampling.
        """
        # Default parameters
        self.__active = True
        self.__transmitter = None
        self.__receiver = None
        self.__gain = 1.0
        self.__scenario = None
        self.__sync_offset_low = 0
        self.__sync_offset_high = 0
        self.recent_response = None
        self.impulse_response_interpolation = impulse_response_interpolation

        self.random_generator = random_generator
        self.scenario = scenario

        if transmitter is not None:
            self.transmitter = transmitter

        if receiver is not None:
            self.receiver = receiver

        if active is not None:
            self.active = active

        if gain is not None:
            self.gain = gain

        if sync_offset_low is not None:
            if sync_offset_low < 0:
                raise ValueError("Lower bound must be >= 0.")
            self.__sync_offset_low = sync_offset_low

        if sync_offset_high is not None:
            if sync_offset_high < 0:
                raise ValueError("Higher bound must be >= 0.")
            self.__sync_offset_high = sync_offset_high

        self._verify_sync_offsets()

    def _verify_sync_offsets(self):
        if not (self.sync_offset_low <= self.sync_offset_high):
            raise ValueError("Lower bound of uniform distribution must be smaller than higher bound.")

    @property
    def active(self) -> bool:
        """Access channel activity flag.

        Returns:
            bool:
                Is the channel currently activated?
        """

        return self.__active

    @active.setter
    def active(self, active: bool) -> None:
        """Modify the channel activity flag.

        Args:
            active (bool):
                Is the channel currently activated?
        """

        self.__active = active

    @property
    def transmitter(self) -> Transmitter:
        """Access the modem transmitting into this channel.

        Returns:
            Transmitter: A handle to the modem transmitting into this channel.
        """

        return self.__transmitter

    @transmitter.setter
    def transmitter(self, new_transmitter: Transmitter) -> None:
        """Configure the modem transmitting into this channel.

        Args:
            new_transmitter (Transmitter): The transmitter to be configured.

        Raises:
            RuntimeError: If a transmitter is already configured.
        """

        if self.__transmitter is not None:
            raise RuntimeError("Overwriting a transmitter configuration is not supported")

        self.__transmitter = new_transmitter

    @property
    def receiver(self) -> Receiver:
        """Access the modem receiving from this channel.

        Returns:
            Receiver: A handle to the modem receiving from this channel.
        """

        return self.__receiver

    @receiver.setter
    def receiver(self, new_receiver: Receiver) -> None:
        """Configure the modem receiving from this channel.

        Args:
            new_receiver (Receiver): The receiver to be configured.

        Raises:
            RuntimeError: If a receiver is already configured.
        """

        if self.__receiver is not None:
            raise RuntimeError("Overwriting a receiver configuration is not supported")

        self.__receiver = new_receiver

    @property
    def sync_offset_low(self) -> float:
        return self.__sync_offset_low

    @property
    def sync_offset_high(self) -> float:
        return self.__sync_offset_high

    @property
    def current_sync_offset(self) -> float:
        return self.__current_sync_offset

    def calculate_new_sync_delay(self) -> None:
        self.__current_sync_offset = self.random_generator.uniform(
                low=self.sync_offset_low, high=self.sync_offset_high)

    @property
    def gain(self) -> float:
        """Access the channel gain.

        The default channel gain is 1.
        Realistic physical channels should have a gain less than one.

        Returns:
            float:
                The channel gain.
        """

        return self.__gain

    @gain.setter
    def gain(self, value: float) -> None:
        """Modify the channel gain.

        Args:
            value (float):
                The new channel gain.

        Raises:
            ValueError: If gain is smaller than zero.
        """

        if value < 0.0:
            raise ValueError("Channel gain must be greater or equal to zero")

        self.__gain = value
        
    @property
    def random_generator(self) -> rnd.Generator:
        """Access the random number generator assigned to this channel.

        This property will return the scenarios random generator if no random generator has been specifically set.

        Returns:
            numpy.random.Generator: The random generator.

        Raises:
            RuntimeError: If trying to access the random generator of a floating channel.
        """

        if self.__scenario is None:
            raise RuntimeError("Trying to access the random generator of a floating channel")

        if self.__random_generator is None:
            return self.__scenario.random_generator

        return self.__random_generator

    @random_generator.setter
    def random_generator(self, generator: Optional[rnd.Generator]) -> None:
        """Modify the configured random number generator assigned to this channel.

        Args:
            generator (Optional[numpy.random.generator]): The random generator. None if not specified.
        """

        self.__random_generator = generator
        
    @property
    def scenario(self) -> Scenario:
        """Access the scenario this channel is attached to.

        Returns:
            Scenario:
                The referenced scenario.

        Raises:
            RuntimeError: If the channel is currently floating.
        """

        if self.__scenario is None:
            raise RuntimeError("Error trying to access the scenario of a floating channel")

        return self.__scenario

    @scenario.setter
    def scenario(self, scenario: Scenario) -> None:
        """Attach the channel to a specific scenario.

        This can only be done once to a floating channel.

        Args:
            scenario (Scenario): The scenario this channel should be attached to.

        Raises:
            RuntimeError: If the channel is already attached to a scenario.
        """

        if self.__scenario is not None:
            raise RuntimeError("Error trying to modify the scenario of an already attached channel")

        self.__scenario = scenario

    @property
    def num_inputs(self) -> int:
        """The number of streams feeding into this channel.

        Actually shadows the `num_streams` property of his channel's transmitter.

        Returns:
            int:
                The number of input streams.

        Raises:
            RuntimeError: If the channel is currently floating.
        """

        if self.__transmitter is None:
            raise RuntimeError("Error trying to access the number of inputs property of a floating channel")

        return self.__transmitter.num_antennas

    @property
    def num_outputs(self) -> int:
        """The number of streams emerging from this channel.

        Actually shadows the `num_streams` property of his channel's receiver.

        Returns:
            int:
                The number of output streams.

        Raises:
            RuntimeError: If the channel is currently floating.
        """

        if self.__receiver is None:
            raise RuntimeError("Error trying to access the number of outputs property of a floating channel")

        return self.__receiver.num_antennas

    @property
    def indices(self) -> Tuple[int, int]:
        """The indices of this channel within the scenarios channel matrix.

        Returns:
            int:
                Transmitter index.
            int:
                Receiver index.
        """

        return self.__transmitter.index, self.__receiver.index

<<<<<<< HEAD
    def propagate(self, transmitted_signal: np.ndarray) -> Tuple[np.ndarray, ChannelStateInformation]:
=======
    @property
    def no_path_delay_samples(self) -> int:
        return int(self.__current_sync_offset * self.scenario.sampling_rate)

    def propagate(self, transmitted_signal: np.ndarray) -> Tuple[np.ndarray, np.ndarray]:
>>>>>>> 21320e19
        """Modifies the input signal and returns it after channel propagation.

        For the ideal channel in the base class, the MIMO channel is modeled as a matrix of one's.
        The routine samples a new impulse response.

        Args:

            transmitted_signal (np.ndarray):
                Input signal antenna signals to be propagated of this channel instance.
                The array is expected to be two-dimensional with shape `num_transmit_antennas`x`num_samples`.

        Returns:
            (np.ndarray, ChannelStateInformation):
                Tuple of the distorted signal after propagation and the respective channel state.

                The propagated signal is a two-dimensional array with shape
                `num_receive_antennas`x`num_propagated_samples`.
                Note that the channel may append samples to the propagated signal,
                so that `num_propagated_samples` is generally not equal to `num_samples`.
        Raises:

            ValueError:
                If the first dimension of `transmitted_signal` is not one or the number of transmitting antennas.

            RuntimeError:
                If the scenario configuration is not supported by the default channel model.

            RuntimeError:
                If the channel is currently floating.
        """

        if transmitted_signal.ndim != 2:
            raise ValueError("Transmitted signal must be a matrix (an array of two dimensions)")

        if self.transmitter is None or self.receiver is None:
            raise RuntimeError("Channel is floating, making propagation simulation impossible")

        if transmitted_signal.shape[0] != self.transmitter.num_antennas:
            raise ValueError("Number of transmitted signal streams does not match number of transmit antennas")

        # If the channel is inactive, propagation will result in signal loss
        # This is modeled by returning an zero-length signal and impulse-response (in time-domain) after propagation
        if not self.active:
            return (np.empty((self.receiver.num_antennas, 0), dtype=complex),
                    ChannelStateInformation.Ideal(self.num_outputs, self.num_inputs, 0))

        # Generate the channel's impulse response
        num_signal_samples = transmitted_signal.shape[1]
        impulse_response = self.impulse_response(
            np.arange(num_signal_samples) / self.scenario.sampling_rate)

        # Propagate the signal
        received_signal = np.zeros(
            (self.receiver.num_antennas,
             transmitted_signal.shape[1] + self.no_path_delay_samples),
            dtype=complex)

        for delay_index in range(self.no_path_delay_samples+1):
            for tx_idx, rx_idx in product(range(self.transmitter.num_antennas), range(self.receiver.num_antennas)):

                delayed_signal = impulse_response[:, rx_idx, tx_idx, delay_index] * transmitted_signal[tx_idx, :]
                received_signal[rx_idx, delay_index:delay_index+num_signal_samples] += delayed_signal

        channel_state = ChannelStateInformation(ChannelStateFormat.IMPULSE_RESPONSE,
                                                impulse_response.transpose(1, 2, 0, 3))

        return received_signal, channel_state

    def impulse_response(self, timestamps: np.ndarray) -> np.ndarray:
        """Calculate the channel impulse responses.

        This method can be used for instance by the transceivers to obtain the channel state
        information.

        Args:
            timestamps (np.ndarray):
                Time instants with length `T` to calculate the response for.


        Returns:
            np.ndarray:
                Impulse response in all `number_rx_antennas` x `number_tx_antennas`.
                4-dimensional array of size `T x number_rx_antennas x number_tx_antennas x (L+1)`
                where `L` is the maximum path delay (in samples). For the ideal
                channel in the base class, `L = 0`.
        """

        if self.transmitter is None or self.receiver is None:
            raise RuntimeError("Channel is floating, making impulse response simulation impossible")

        # MISO case
        if self.receiver.num_antennas == 1:
            impulse_responses = np.tile(np.ones((1, self.transmitter.num_antennas), dtype=complex),
                                        (timestamps.size, 1, 1))

        # SIMO case
        elif self.transmitter.num_antennas == 1:
            impulse_responses = np.tile(np.ones((self.receiver.num_antennas, 1), dtype=complex),
                                        (timestamps.size, 1, 1))

        # MIMO case
        else:
            impulse_responses = np.tile(np.eye(self.receiver.num_antennas, self.transmitter.num_antennas, dtype=complex),
                                        (timestamps.size, 1, 1))

        # Scale by channel gain and add dimension for delay response
        impulse_responses = self.gain * np.expand_dims(impulse_responses, axis=3)

        impulse_responses = self._add_sync_offset(impulse_responses)
        # Save newly generated response as most recent impulse response
        self.recent_response = impulse_responses

        # Return resulting impulse response
        return impulse_responses

    def _add_sync_offset(self, impulse_responses: np.ndarray) -> np.ndarray:
        self.calculate_new_sync_delay()

        if self.no_path_delay_samples > 0:
            delays = np.zeros(
                (impulse_responses.shape[0],
                impulse_responses.shape[1],
                impulse_responses.shape[2],
                self.no_path_delay_samples),
                dtype=complex
            )

            impulse_responses = np.concatenate(
                (delays, impulse_responses),
                axis=3
            )

        return impulse_responses

    def interpolation_filter(self, sampling_rate: float) -> np.ndarray:
        """Create an interpolation filter matrix.

        Args:
            sampling_rate: The sampling rate to which to interpolate.

        Returns:
            np.ndarray:
                Interpolation filter matrix containing filters for each configured resolvable path.
        """
        delay_samples = np.arange(self.no_path_delay_samples + 1) / sampling_rate

        #filter_instances = np.zeros((num_delay_samples+1, 1))

        interp_filter = np.sinc(delay_samples * sampling_rate)
        interp_filter /= np.sqrt(np.sum(interp_filter ** 2))

        return interp_filter

    @property
    def min_sampling_rate(self) -> float:
        """Minimal sampling rate required to adequately model the channel.

        Returns:
            float: The minimal sampling rate in Hz.
        """

        # Since the default channel is time-invariant, there are no sampling rate requirements
        return 0.0

    @classmethod
    def to_yaml(cls: Type[Channel], representer: SafeRepresenter, node: Channel) -> MappingNode:
        """Serialize a channel object to YAML.

        Args:
            representer (SafeRepresenter):
                A handle to a representer used to generate valid YAML code.
                The representer gets passed down the serialization tree to each node.

            node (Channel):
                The channel instance to be serialized.

        Returns:
            Node:
                The serialized YAML node.
        """

        state = {
            'gain': node.__gain,
            'active': node.__active,
            'sync_offset_low': node.__sync_offset_low,
            'sync_offset_high': node.__sync_offset_high
        }

        transmitter_index, receiver_index = node.indices

        yaml = representer.represent_mapping(u'{.yaml_tag} {} {}'.format(cls, transmitter_index, receiver_index), state)
        return yaml

    @classmethod
    def from_yaml(cls: Type[Channel], constructor: SafeConstructor,  node: MappingNode) -> Channel:
        """Recall a new `Channel` instance from YAML.

        Args:
            constructor (SafeConstructor):
                A handle to the constructor extracting the YAML information.

            node (Node):
                YAML node representing the `Channel` serialization.

        Returns:
            Channel:
                Newly created `Channel` instance. The internal references to modems will be `None` and need to be
                initialized by the `scenario` YAML constructor.

        """

        # Handle empty yaml nodes
        if isinstance(node, ScalarNode):
            return cls()

        state = constructor.construct_mapping(node)

        seed = state.pop('seed', None)
        if seed is not None:
            state['random_generator'] = rnd.default_rng(seed)

        return cls(**state)<|MERGE_RESOLUTION|>--- conflicted
+++ resolved
@@ -398,15 +398,11 @@
 
         return self.__transmitter.index, self.__receiver.index
 
-<<<<<<< HEAD
-    def propagate(self, transmitted_signal: np.ndarray) -> Tuple[np.ndarray, ChannelStateInformation]:
-=======
     @property
     def no_path_delay_samples(self) -> int:
         return int(self.__current_sync_offset * self.scenario.sampling_rate)
 
-    def propagate(self, transmitted_signal: np.ndarray) -> Tuple[np.ndarray, np.ndarray]:
->>>>>>> 21320e19
+    def propagate(self, transmitted_signal: np.ndarray) -> Tuple[np.ndarray, ChannelStateInformation]:
         """Modifies the input signal and returns it after channel propagation.
 
         For the ideal channel in the base class, the MIMO channel is modeled as a matrix of one's.
