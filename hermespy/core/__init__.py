--- conflicted
+++ resolved
@@ -4,13 +4,8 @@
 from .device import Operator, OperatorSlot, DuplexOperator, MixingOperator, TransmitterSlot, ReceiverSlot, Transmitter, Receiver, Device, FloatingError, Transmission, Reception, DeviceReception, DeviceTransmission
 from .executable import Executable, Verbosity
 from .pipeline import Pipeline
-<<<<<<< HEAD
-from .factory import Factory, Serializable, HDFSerializable
-from .monte_carlo import Artifact, ArtifactTemplate, ConsoleMode, Evaluator, Evaluation, EvaluationResult, EvaluationTemplate, GridDimension, ScalarEvaluationResult, MonteCarlo, MonteCarloActor, MonteCarloResult, MonteCarloSample, dimension, ProcessedScalarEvaluationResult
-=======
 from .factory import Factory, Serializable, SerializableEnum, HDFSerializable
 from .monte_carlo import Artifact, ArtifactTemplate, ConsoleMode, Evaluator, Evaluation, EvaluationResult, EvaluationTemplate, GridDimension, ScalarEvaluationResult, MonteCarlo, MonteCarloActor, MonteCarloResult, MonteCarloSample, dimension
->>>>>>> a40c344b
 from .random_node import RandomNode
 from .drop import Drop
 from .scenario import Scenario, ScenarioMode
@@ -27,20 +22,6 @@
 
 
 __all__ = [
-<<<<<<< HEAD
-    'Antenna', 'IdealAntenna', 'Dipole', 'PatchAntenna', 'AntennaArrayBase', 'AntennaArray', 'UniformArray',
-    'SNRType',
-    'ChannelStateFormat', 'ChannelStateInformation',
-    'Operator', 'OperatorSlot', 'DuplexOperator', 'MixingOperator', 'TransmitterSlot', 'ReceiverSlot', 'Transmitter', 'Receiver', 'Device', 'FloatingError', 'Transmission', 'Reception', 'DeviceReception', 'DeviceTransmission',
-    'Executable', 'Verbosity',
-    'Pipeline',
-    'Artifact', 'ArtifactTemplate', 'ConsoleMode', 'Evaluator', 'Evaluator', 'Evaluation', 'EvaluationResult', 'EvaluationTemplate', 'GridDimension', 'ScalarEvaluationResult', 'MonteCarlo', 'MonteCarloActor', 'MonteCarloResult', 'MonteCarloSample', 'dimension', 'ProcessedScalarEvaluationResult',
-    'Factory', 'Serializable', 'HDFSerializable',
-    'RandomNode',
-    'Drop',
-    'Scenario', 'ScenarioMode',
-    'Signal',
-=======
     "Antenna",
     "IdealAntenna",
     "Dipole",
@@ -91,5 +72,4 @@
     "Drop",
     "Scenario",
     "Signal",
->>>>>>> a40c344b
 ]