<<<<<<< HEAD
from .radar import Radar, RadarCube

__author__ = "Jan Adler"
__copyright__ = "Copyright 2022, Barkhausen Institut gGmbH"
__credits__ = ["André Barreto", "Jan Adler"]
__license__ = "Jan Adler"
=======
from .radar import Radar, RadarCube, RadarWaveform
from .fmcw import FMCW

__author__ = "Jan Adler"
__copyright__ = "Copyright 2022, Barkhausen Institut gGmbH"
__credits__ = ["Jan Adler"]
__license__ = "AGPLv3"
>>>>>>> d1ed546e
__version__ = "0.2.7"
__maintainer__ = "Jan Adler"
__email__ = "jan.adler@barkhauseninstitut.org"
__status__ = "Prototype"

<<<<<<< HEAD
__all__ = ['Radar', 'RadarCube']
=======
__all__ = ['Radar', 'RadarCube', 'RadarWaveform', 'FMCW']
>>>>>>> d1ed546e
<|MERGE_RESOLUTION|>--- conflicted
+++ resolved
@@ -1,11 +1,3 @@
-<<<<<<< HEAD
-from .radar import Radar, RadarCube
-
-__author__ = "Jan Adler"
-__copyright__ = "Copyright 2022, Barkhausen Institut gGmbH"
-__credits__ = ["André Barreto", "Jan Adler"]
-__license__ = "Jan Adler"
-=======
 from .radar import Radar, RadarCube, RadarWaveform
 from .fmcw import FMCW
 
@@ -13,14 +5,9 @@
 __copyright__ = "Copyright 2022, Barkhausen Institut gGmbH"
 __credits__ = ["Jan Adler"]
 __license__ = "AGPLv3"
->>>>>>> d1ed546e
 __version__ = "0.2.7"
 __maintainer__ = "Jan Adler"
 __email__ = "jan.adler@barkhauseninstitut.org"
 __status__ = "Prototype"
 
-<<<<<<< HEAD
-__all__ = ['Radar', 'RadarCube']
-=======
-__all__ = ['Radar', 'RadarCube', 'RadarWaveform', 'FMCW']
->>>>>>> d1ed546e
+__all__ = ['Radar', 'RadarCube', 'RadarWaveform', 'FMCW']