--- conflicted
+++ resolved
@@ -1,9 +1,5 @@
-<<<<<<< HEAD
+from .bits_source import RandomBitsSource, StreamBitsSource
 from .modem import Modem, Symbols
-=======
-from .bits_source import RandomBitsSource, StreamBitsSource
-from .modem import Modem
->>>>>>> d1ed546e
 from .waveform_generator import WaveformGenerator, Synchronization
 from .waveform_generator_chirp_fsk import WaveformGeneratorChirpFsk, ChirpFskSynchronization,\
     ChirpFskCorrelationSynchronization
@@ -22,14 +18,7 @@
 __status__ = "Prototype"
 
 
-<<<<<<< HEAD
-__all__ = ['Modem', 'Symbols', 'WaveformGenerator', 'WaveformGeneratorChirpFsk', 'WaveformGeneratorPskQam',
-           'WaveformGeneratorOfdm', 'ShapingFilter', 'FrameGuardSection', 'FrameSymbolSection',
-           'FrameResource', 'Synchronization', 'BitErrorEvaluator', 'BlockErrorEvaluator', 'FrameErrorEvaluator',
-           'ThroughputEvaluator']
-=======
-__all__ = ['RandomBitsSource', 'StreamBitsSource', 'Modem', 'WaveformGenerator', 'WaveformGeneratorChirpFsk',
+__all__ = ['RandomBitsSource', 'StreamBitsSource', 'Modem', 'Symbols', 'WaveformGenerator', 'WaveformGeneratorChirpFsk',
            'WaveformGeneratorPskQam', 'WaveformGeneratorOfdm', 'ShapingFilter', 'FrameGuardSection',
            'FrameSymbolSection', 'FrameResource', 'Synchronization', 'BitErrorEvaluator', 'BlockErrorEvaluator',
-           'FrameErrorEvaluator', 'ThroughputEvaluator']
->>>>>>> d1ed546e
+           'FrameErrorEvaluator', 'ThroughputEvaluator']