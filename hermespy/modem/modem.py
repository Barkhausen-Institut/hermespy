--- conflicted
+++ resolved
@@ -6,19 +6,8 @@
 
 .. mermaid::
 
-<<<<<<< HEAD
-__author__ = "Jan Adler"
-__copyright__ = "Copyright 2021, Barkhausen Institut gGmbH"
-__credits__ = ["Jan Adler", "Tobias Kronauer"]
-__license__ = "AGPLv3"
-__version__ = "0.2.5"
-__maintainer__ = "Jan Adler"
-__email__ = "jan.adler@barkhauseninstitut.org"
-__status__ = "Prototype"
-=======
    %%{init: {'theme': 'dark'}}%%
    flowchart LR
->>>>>>> e38ef6cb
 
        subgraph Modem
            direction LR
