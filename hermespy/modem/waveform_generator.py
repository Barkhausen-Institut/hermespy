# -*- coding: utf-8 -*-
"""Prototype for Waveform Generation Modeling."""

from __future__ import annotations
from abc import ABC, abstractmethod
from math import floor
from typing import Generic, Tuple, TYPE_CHECKING, Optional, Type, TypeVar, List

import numpy as np
from ruamel.yaml import SafeConstructor, SafeRepresenter, Node

from hermespy.core.channel_state_information import ChannelStateInformation
from hermespy.core.signal_model import Signal
from .symbols import Symbols

if TYPE_CHECKING:
    from hermespy.modem import Modem

__author__ = "Tobias Kronauer"
__copyright__ = "Copyright 2021, Barkhausen Institut gGmbH"
__credits__ = ["Tobias Kronauer", "Jan Adler"]
__license__ = "AGPLv3"
<<<<<<< HEAD
__version__ = "0.2.3"
__maintainer__ = "Jan Adler"
__email__ = "jan.adler@barkhauseninstitut.org"
=======
__version__ = "0.2.5"
__maintainer__ = "Tobias Kronauer"
__email__ = "tobias.kronauer@barkhauseninstitut.org"
>>>>>>> 9d26561c
__status__ = "Prototype"


WaveformType = TypeVar('WaveformType', bound='WaveformGenerator')


class Synchronization(Generic[WaveformType], ABC):
    """Abstract base class for synchronization routines of waveform generators.

    Refer to :footcite:t:`2016:nasir` for an overview of the current state of the art.
    """

    __waveform_generator: Optional[WaveformType]       # Waveform generator this routine is attached to

    def __init__(self,
                 waveform_generator: Optional[WaveformType] = None) -> None:
        """
        Args:
            waveform_generator (WaveformGenerator, optional):
                The waveform generator this synchronization routine is attached to.
        """

        self.__waveform_generator = waveform_generator

    @property
    def waveform_generator(self) -> Optional[WaveformType]:
        """Waveform generator this synchronization routine is attached to.

        Returns:
            Optional[WaveformType]:
                Handle to the waveform generator. None if the synchronization routine is floating.
        """

        return self.__waveform_generator

    @waveform_generator.setter
    def waveform_generator(self, value: Optional[WaveformType]) -> None:
        """Set waveform generator this synchronization routine is attached to."""

        if self.__waveform_generator is not None:
            raise RuntimeError("Error trying to re-attach already attached synchronization routine.")

        self.__waveform_generator = value

    def synchronize(self,
                    signal: np.ndarray,
                    channel_state: ChannelStateInformation) -> List[Tuple[np.ndarray, ChannelStateInformation]]:
        """Simulates time-synchronization at the receiver-side.

        Sorts base-band signal-sections into frames in time-domain.

        Args:

            signal (np.ndarray):
                Vector of complex base-band samples of a single input stream with `num_samples` entries.

            channel_state (ChannelStateInformation):
                State of the wireless transmission channel over which `signal` has been propagated.

        Returns:
            List[Tuple[np.ndarray, ChannelStateInformation]]:
                Tuple of `signal` samples and channel transformations sorted into frames

        Raises:

            ValueError:
                If the number of received streams in `channel_state` does not equal one.
                If the length of `signal` and the number of samples in `channel_state` are not identical.

            RuntimeError:
                If the synchronization routine is floating
        """

        if self.__waveform_generator is None:
            raise RuntimeError("Trying to synchronize with a floating synchronization routine")

        if len(signal) != channel_state.num_samples + channel_state.num_delay_taps - 1:
            raise ValueError("Base-band signal and channel state contain a different amount of samples")

        if channel_state.num_receive_streams != 1:
            raise ValueError("Channel state during synchronization may only contain a single receive stream")

        samples_per_frame = self.__waveform_generator.samples_in_frame
        num_frames = int(floor(len(signal) / samples_per_frame))

        # Slice signals and channel state information into frame-sized portions
        # Default synchronization does NOT account for possible delays,
        # i.e. assume the the first base-band signal's sample to also be the first frame's initial sample
        synchronized_frames: List[Tuple[np.ndarray, ChannelStateInformation]] = []
        for frame_idx in range(num_frames):

            frame_samples = signal[frame_idx*samples_per_frame:(1+frame_idx)*samples_per_frame]
            frame_channel_state = channel_state[:, :,  frame_idx*samples_per_frame:(1+frame_idx)*samples_per_frame, :]
            synchronized_frames.append((frame_samples, frame_channel_state))

        return synchronized_frames


class ChannelEstimation(Generic[WaveformType], ABC):
    """Abstract base class for channel estimation routines of waveform generators."""

    def __init__(self,
                 waveform_generator: Optional[WaveformType] = None) -> None:
        """
        Args:
            waveform_generator (WaveformGenerator, optional):
                The waveform generator this estimation routine is attached to.
        """

        self.__waveform_generator = waveform_generator

    @property
    def waveform_generator(self) -> Optional[WaveformType]:
        """Waveform generator this synchronization routine is attached to.

        Returns:
            Optional[WaveformType]:
                Handle to the waveform generator. None if the synchronization routine is floating.
        """

        return self.__waveform_generator

    @waveform_generator.setter
    def waveform_generator(self, value: Optional[WaveformType]) -> None:
        """Set waveform generator this synchronization routine is attached to."""

        if self.__waveform_generator is not None:
            raise RuntimeError("Error trying to re-attach already attached synchronization routine.")

        self.__waveform_generator = value

    def estimate_channel(self,
                         signal: Signal,
                         csi: Optional[ChannelStateInformation] = None) -> ChannelStateInformation:
        """Estimate the wireless channel of a received communication frame.

        Args:

            signal (Signal):
                Signal model of the communication frame waveform.

            csi (ChannelStateInformation, optional):
                Ideal channel state information.
                May be required for some routines.

        Raises:
            ValueError:
                If `csi` is required but not provided.
        """

        if csi is None:
            raise ValueError("Ideal channel estimation requires prior channel state information")

        return csi
    

class ChannelEqualization(Generic[WaveformType], ABC):
    """Abstract base class for channel equalization routines of waveform generators."""

    def __init__(self,
                 waveform_generator: Optional[WaveformType] = None) -> None:
        """
        Args:
            waveform_generator (WaveformGenerator, optional):
                The waveform generator this equalization routine is attached to.
        """

        self.__waveform_generator = waveform_generator

    @property
    def waveform_generator(self) -> Optional[WaveformType]:
        """Waveform generator this equalization routine is attached to.

        Returns:
            Optional[WaveformType]:
                Handle to the waveform generator. None if the equalization routine is floating.
        """

        return self.__waveform_generator

    @waveform_generator.setter
    def waveform_generator(self, value: Optional[WaveformType]) -> None:
        """Set waveform generator this equalization routine is attached to."""

        if self.__waveform_generator is not None:
            raise RuntimeError("Error trying to re-attach already attached equalization routine.")

        self.__waveform_generator = value

    def equalize_channel(self,
                         signal: Signal,
                         csi: ChannelStateInformation) -> Signal:
        """Equalize the wireless channel of a received communication frame.

        Args:

            signal (Signal):
                Signal model of the communication frame waveform.

            csi (ChannelStateInformation):
                Channel state estimation

        Returns:
            Signal:
                The equalized signal model.
        """
        
        # The default routine performs no equalization
        return signal


class WaveformGenerator(ABC):
    """Implements an abstract waveform generator.

    Implementations for specific technologies should inherit from this class.
    """

    yaml_tag: str = "Waveform"
    """YAML serialization tag."""

    symbol_type: np.dtype = complex
    """Symbol type."""

    __modem: Optional[Modem]                        # Modem this waveform generator is attached to
    __synchronization: Synchronization              # Synchronization routine
    __channel_estimation: ChannelEstimation         # Channel estimation routine
    __channel_equalization: ChannelEqualization     # Channel equalization routine
    __oversampling_factor: int                      # Oversampling factor
    __modulation_order: int                         # Cardinality of the set of communication symbols

    def __init__(self,
                 modem: Optional[Modem] = None,
                 oversampling_factor: int = 1,
                 modulation_order: int = 16) -> None:
        """Waveform Generator initialization.

        Args:
            modem (Modem, optional):
                A modem this generator is attached to.
                By default, the generator is considered to be floating.

            oversampling_factor (int, optional):
                The factor at which the simulated baseband_signal is oversampled.

            modulation_order (int, optional):
                Order of modulation.
                Must be a non-negative power of two.
        """

        # Default parameters
        self.__modem = None
        self.oversampling_factor = oversampling_factor
        self.modulation_order = modulation_order
        self.synchronization = Synchronization(self)
        self.channel_estimation = ChannelEstimation(self)
        self.channel_equalization = ChannelEqualization(self)

        if modem is not None:
            self.modem = modem

        if oversampling_factor is not None:
            self.oversampling_factor = oversampling_factor

        if modulation_order is not None:
            self.modulation_order = modulation_order

    @property
    @abstractmethod
    def samples_in_frame(self) -> int:
        """The number of discrete samples per generated frame.

        Returns:
            int:
                The number of samples.
        """
        pass

    @property
    def oversampling_factor(self) -> int:
        """Access the oversampling factor.

        Returns:
            int:
                The oversampling factor.
        """

        return self.__oversampling_factor

    @oversampling_factor.setter
    def oversampling_factor(self, factor: int) -> None:
        """Modify the oversampling factor.

        Args:
            factor (int):
                The new oversampling factor.

        Raises:
            ValueError:
                If the oversampling `factor` is less than one.
        """

        if factor < 1:
            raise ValueError("The oversampling factor must be greater or equal to one")

        self.__oversampling_factor = factor

    @property
    def modulation_order(self) -> int:
        """Access the modulation order.

        Returns:
            int:
                The modulation order.
        """

        return self.__modulation_order

    @modulation_order.setter
    def modulation_order(self, order: int) -> None:
        """Modify the modulation order.

        Must be a positive power of two.

        Args:
            order (int):
                The new modulation order.

        Raises:
            ValueError:
                If `order` is not a positive power of two.
        """

        if order <= 0 or (order & (order - 1)) != 0:
            raise ValueError("Modulation order must be a positive power of two")

        self.__modulation_order = order

    @property
    def bits_per_symbol(self) -> int:
        """Number of bits transmitted per modulated symbol.

        Returns:
            int: Number of bits per symbol
        """

        return int(np.log2(self.__modulation_order))

    @property
    @abstractmethod
    def bits_per_frame(self) -> int:
        """Number of bits required to generate a single data frame.

        Returns:
            int: Number of bits
        """
        ...

    @property
    @abstractmethod
    def symbols_per_frame(self) -> int:
        """Number of dat symbols per transmitted frame.

        Returns:
            int: Number of data symbols
        """
        ...

    @property
    def frame_duration(self) -> float:
        """Length of one data frame in seconds.

        Returns:
            float: Frame length in seconds.
        """

        return self.samples_in_frame / self.sampling_rate

    @property
    @abstractmethod
    def bit_energy(self) -> float:
        """Returns the theoretical average (discrete-time) bit energy of the modulated baseband_signal.

        Energy of baseband_signal x[k] is defined as \\sum{|x[k]}^2
        Only data bits are considered, i.e., reference, guard intervals are ignored.
        """
        ...

    @property
    @abstractmethod
    def symbol_energy(self) -> float:
        """The theoretical average symbol (discrete-time) energy of the modulated baseband_signal.

        Energy of baseband_signal x[k] is defined as \\sum{|x[k]}^2
        Only data bits are considered, i.e., reference, guard intervals are ignored.

        Returns:
            The average symbol energy in UNIT.
        """
        ...

    @property
    @abstractmethod
    def power(self) -> float:
        """Returns the theoretical average symbol (unitless) power,

        Power of baseband_signal x[k] is defined as \\sum_{k=1}^N{|x[k]|}^2 / N
        Power is the average power of the data part of the transmitted frame, i.e., bit energy x raw bit rate
        """
        ...

    @abstractmethod
    def map(self, data_bits: np.ndarray) -> Symbols:
        """Map a stream of bits to data symbols.

        Args:
            data_bits (np.ndarray):
                Vector containing a sequence of L hard data bits to be mapped onto data symbols.

        Returns:
            Symbols: Mapped data symbols.
        """
        ...

    @abstractmethod
    def unmap(self, symbols: Symbols) -> np.ndarray:
        """Map a stream of data symbols to data bits.

        Args:
            symbols (Symbols):
                Sequence of K data symbols to be mapped onto bit sequences.

        Returns:
            np.ndarray:
                Vector containing the resulting sequence of L data bits
                In general, L is greater or equal to K.
        """
        ...

    @abstractmethod
    def modulate(self, data_symbols: np.ndarray) -> Signal:
        """Modulate a stream of data symbols to a base-band signal containing a single data frame.

        Args:

            data_symbols (np.ndarray):
                Vector of data symbols to be modulated.

        Returns:
            Signal: Signal model of a single modulate data frame.
        """
        ...

    # Hint: Channel propagation occurs here

    @abstractmethod
    def demodulate(self,
                   signal: np.ndarray,
                   channel_state: ChannelStateInformation,
                   noise_variance: float) -> Tuple[Symbols, ChannelStateInformation, np.ndarray]:
        """Demodulate a base-band signal stream to data symbols.

        Args:

            signal (np.ndarray):
                Vector of complex-valued base-band samples of a single communication frame.

            channel_state (ChannelStateInformation):
                Channel state information of a single communication frame.

            noise_variance (float):
                Variance of the thermal noise introduced during reception.

        Returns:
            (np.ndarray, ChannelStateInformation, np.ndarray):
                Tuple of 3 vectors of equal-length first dimension `num_symbols`.
                The demodulated data symbols, their channel estimates and their noise variance.
        """
        ...

    @property
    @abstractmethod
    def bandwidth(self) -> float:
        """Bandwidth of the frame generated by this generator.

        Used to estimate the minimal sampling frequency required to adequately simulate the scenario.

        Returns:
            float: Bandwidth in Hz.
        """
        ...

    @property
    def modem(self) -> Modem:
        """Access the modem this generator is attached to.

        Returns:
            Modem:
                A handle to the modem.

        Raises:
            RuntimeError:
                If this waveform generator is not attached to a modem.
        """

        if self.__modem is None:
            raise RuntimeError("This waveform generator is not attached to any modem")

        return self.__modem

    @modem.setter
    def modem(self, handle: Modem) -> None:
        """Modify the modem this generator is attached to.

        Args:
            handle (Modem):
                Handle to a modem.

        Raises:
            RuntimeError:
                If the `modem` does not reference this generator.
        """

        if handle.waveform_generator is not self:
            handle.waveform_generator = self

        self.__modem = handle
        
    @property
    def synchronization(self) -> Synchronization:
        """Synchronization routine.

        Returns:
            Synchronization: Handle to the synchronization routine.
        """

        return self.__synchronization

    @synchronization.setter
    def synchronization(self, value: Synchronization) -> None:

        self.__synchronization = value

        if value.waveform_generator is not self:
            value.waveform_generator = self

    @property
    def channel_estimation(self) -> ChannelEstimation:
        """Channel estimation routine.

        Returns:
            ChannelEstimation: Handle to the synchronization routine.
        """

        return self.__channel_estimation

    @channel_estimation.setter
    def channel_estimation(self, value: ChannelEstimation) -> None:

        self.__channel_estimation = value

        if value.waveform_generator is not self:
            value.waveform_generator = self
            
    @property
    def channel_equalization(self) -> ChannelEqualization:
        """Channel estimation routine.

        Returns:
            ChannelEqualization: Handle to the equalization routine.
        """

        return self.__channel_equalization

    @channel_equalization.setter
    def channel_equalization(self, value: ChannelEqualization) -> None:

        self.__channel_equalization = value

        if value.waveform_generator is not self:
            value.waveform_generator = self

    @property
    @abstractmethod
    def sampling_rate(self) -> float:
        """Rate at which the waveform generator signal is internally sampled.

        Returns:
            float: Sampling rate in Hz.
        """
        ...

    @classmethod
    def to_yaml(cls: Type[WaveformGenerator], representer: SafeRepresenter, node: WaveformGenerator) -> Node:
        """Serialize an `WaveformGenerator` object to YAML.

        Args:
            representer (SafeRepresenter):
                A handle to a representer used to generate valid YAML code.
                The representer gets passed down the serialization tree to each node.

            node (WaveformGenerator):
                The `WaveformGenerator` instance to be serialized.

        Returns:
            Node:
                The serialized YAML node
        """

        state = {
            "oversampling_factor": node.__oversampling_factor,
            "modulation_order": node.__modulation_order,
        }

        return representer.represent_mapping(cls.yaml_tag, state)

    @classmethod
    def from_yaml(cls: Type[WaveformGenerator], constructor: SafeConstructor, node: Node) -> WaveformGenerator:
        """Recall a new `WaveformGenerator` instance from YAML.

        Args:
            constructor (SafeConstructor):
                A handle to the constructor extracting the YAML information.

            node (Node):
                YAML node representing the `WaveformGenerator` serialization.

        Returns:
            WaveformGenerator:
                Newly created `WaveformGenerator` instance.
        """

        state = constructor.construct_mapping(node)
        return cls(**state)


class PilotWaveformGenerator(WaveformGenerator, ABC):
    """Abstract base class of communication waveform generators generating a pilot sequence."""

    @property
    @abstractmethod
    def pilot(self) -> Signal:
        """Model of the pilot sequence within this communication waveform.

        Returns:
            Signal: The pilot sequence.
        """
        ...<|MERGE_RESOLUTION|>--- conflicted
+++ resolved
@@ -20,15 +20,9 @@
 __copyright__ = "Copyright 2021, Barkhausen Institut gGmbH"
 __credits__ = ["Tobias Kronauer", "Jan Adler"]
 __license__ = "AGPLv3"
-<<<<<<< HEAD
-__version__ = "0.2.3"
+__version__ = "0.2.5"
 __maintainer__ = "Jan Adler"
 __email__ = "jan.adler@barkhauseninstitut.org"
-=======
-__version__ = "0.2.5"
-__maintainer__ = "Tobias Kronauer"
-__email__ = "tobias.kronauer@barkhauseninstitut.org"
->>>>>>> 9d26561c
 __status__ = "Prototype"
 
 
