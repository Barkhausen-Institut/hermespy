# -*- coding: utf-8 -*-
"""HermesPy Orthogonal Frequency Division Multiplexing Waveform Generation."""

from __future__ import annotations
from typing import List, Tuple, Optional, Type, Union, Any
from enum import Enum
from abc import abstractmethod

import numpy as np
from ruamel.yaml import SafeConstructor, SafeRepresenter, MappingNode, ScalarNode
from scipy.fft import fft, ifft
from scipy.interpolate import griddata

from hermespy.channel import ChannelStateInformation, ChannelStateDimension
from hermespy.modem import WaveformGenerator
from hermespy.modem.tools import PskQamMapping
from hermespy.signal import Signal

__author__ = "André Noll Barreto"
__copyright__ = "Copyright 2021, Barkhausen Institut gGmbH"
__credits__ = ["André Barreto", "Jan Adler"]
__license__ = "AGPLv3"
<<<<<<< HEAD
__version__ = "0.2.2"
__maintainer__ = "André Noll Barreto"
__email__ = "andre.nollbarreto@barkhauseninstitut.org"
=======
__version__ = "0.2.0"
__maintainer__ = "Jan Adler"
__email__ = "jan.adler@barkhauseninstitut.org"
>>>>>>> b40b93bc
__status__ = "Prototype"


class ElementType(Enum):
    """Type of resource element."""

    REFERENCE = 0
    DATA = 1
    NULL = 2


class ChannelEstimation(Enum):
    """Applied channel estimation algorithm after reception."""

    IDEAL = 0
    IDEAL_PREAMBLE = 1
    IDEAL_MIDAMBLE = 2
    IDEAL_POSTAMBLE = 3
    REFERENCE = 4


class FrameElement:

    type: ElementType
    repetitions: int = 1

    def __init__(self,
                 type: Union[str, ElementType],
                 repetitions: int = 1) -> None:

        if type is None:
            self.type = ElementType.NULL

        elif isinstance(type, str):
            self.type = ElementType[type]

        else:
            self.type = type

        self.repetitions = repetitions


class FrameResource:
    """Configures one sub-section of an OFDM symbol section in time AND frequency."""

    __repetitions: int
    __cp_ratio: float
    elements: List[FrameElement]

    def __init__(self,
                 repetitions: int = 1,
                 cp_ratio: float = 0.0,
                 elements: Optional[List[FrameElement]] = None) -> None:

        self.repetitions = repetitions
        self.cp_ratio = cp_ratio
        self.elements = elements if elements is not None else []

    @property
    def repetitions(self) -> int:
        """Number of block repetitions along the frequency axis.

        Returns:
            int: Number of repetitions.
        """

        return self.__repetitions

    @repetitions.setter
    def repetitions(self, reps: int) -> None:
        """Modify the number of repetitions.

        Args:
            reps (int): Number of repetitions.

        Raises:
            ValueError: If `reps` is smaller than one.
        """

        if reps < 1:
            raise ValueError("Number of frame resource repetitions must be greater or equal to one")

        self.__repetitions = reps

    @property
    def cp_ratio(self) -> float:
        """Ratio between full block length and cyclic prefix.

        Returns:
            float: The ratio between zero and one.
        """

        return self.__cp_ratio

    @cp_ratio.setter
    def cp_ratio(self, ratio: float) -> None:
        """Modify the ratio between full block element length and cyclic prefix.

        Args:
            ratio (float): New ratio between zero and one.

        Raises:
            ValueError: If ratio is less than zero or larger than one.
        """

        if ratio < 0.0 or ratio > 1.0:
            raise ValueError("Cyclic prefix ratio must be between zero and one")

        self.__cp_ratio = ratio

    @property
    def num_subcarriers(self) -> int:
        """Number of occupied subcarriers.

        Returns:
            int: Number of occupied subcarriers.
        """

        num: int = 0
        for element in self.elements:
            num += element.repetitions

        return self.__repetitions * num

    @property
    def num_symbols(self) -> int:
        """Number of data symbols this resource can modulate.

        Return:
            Number of modulated symbols.
        """

        num: int = 0
        for element in self.elements:
            if element.type == ElementType.DATA:
                num += element.repetitions

        return self.__repetitions * num

    @property
    def num_references(self) -> int:
        """Number of references symbols this resource can modulate.

        Return:
            Number of modulated symbols.
        """

        num: int = 0
        for element in self.elements:
            if element.type == ElementType.REFERENCE:
                num += element.repetitions

        return self.__repetitions * num

    @property
    def resource_mask(self) -> np.ndarray:

        # Initialize the base mask as all false
        mask = np.ndarray((len(ElementType), self.num_subcarriers), dtype=np.bool) * False

        element_count = 0
        for element in self.elements:

            mask[element.type.value, element_count:element_count+element.repetitions] = True
            element_count += element.repetitions

        # Repeat the subcarrier masks according to the configured number of repetitions.
        mask = mask[:, :element_count].repeat(self.__repetitions, axis=1)

        return mask


class FrameSection:
    """OFDM Frame configuration time axis."""

    frame: Optional[WaveformGeneratorOfdm]
    num_repetitions: int

    def __init__(self,
                 num_repetitions: int = 1,
                 frame: Optional[WaveformGeneratorOfdm] = None) -> None:

        self.frame = frame
        self.num_repetitions = num_repetitions

    @property
    def num_symbols(self) -> int:
        """Number of data symbols this section can modulate.

        Returns:
            int: The number of symbols
        """

        return 0

    @property
    def num_references(self) -> int:
        """Number of data symbols this section can modulate.

        Returns:
            int: The number of symbols
        """

        return 0

    @property
    def num_words(self) -> int:
        """Number of OFDM symbols, i.e. words of subcarrierr symbols this section can modulate.

        Returns:
            int: The number of words.
        """

        return 0

    @property
    def num_subcarriers(self) -> int:
        """Number of subcarriers this section requires.

        Returns:
            int: The number of subcarriers.
        """

        return 0

    @property
    def resource_mask(self) -> np.ndarray:
        return np.empty((len(ElementType), 0, 0), dtype=bool)

    @property
    @abstractmethod
    def num_samples(self) -> int:
        """Number of samples within this OFDM time-section.

        Returns:
            int: Number of samples
        """
        ...

    @property
    @abstractmethod
    def duration(self) -> float:
        """Duration of this frame element in time domain.

        Returns:
            float: Duration in seconds.
        """
        ...

    @abstractmethod
    def modulate(self, symbols: np.ndarray) -> np.ndarray:
        """Modulate this section into a complex base-band signal.

        Args:
            symbols (np.ndarray):
                The complex data symbols encoded in this OFDM section.

        Returns:
            np.ndarray: The modulated signal vector.
        """
        ...

    @abstractmethod
    def demodulate(self,
                   signal: np.ndarray,
                   channel_state: ChannelStateInformation) -> Tuple[np.ndarray, ChannelStateInformation]:
        """Demodulate a time section of a complex OFDM base-band signal into data symbols.

        Args:
            signal (np.ndarray): Vector of complex-valued base-band samples.
            channel_state (ChannelStateInformation): Channel state.

        Returns:
            (np.ndarray, channel_state):
                Section symbol grid and channel response grid.
        """
        ...


class FrameSymbolSection(FrameSection):

    yaml_tag: str = u'Symbol'
    pattern: List[int]

    def __init__(self,
                 num_repetitions: int = 1,
                 pattern: Optional[List[int]] = None,
                 frame: Optional[WaveformGeneratorOfdm] = None) -> None:

        FrameSection.__init__(self, num_repetitions=num_repetitions, frame=frame)
        self.pattern = pattern if pattern is not None else []
        self.frame = frame

    @property
    def num_symbols(self) -> int:

        num = 0
        for resource_idx in self.pattern:

            resource = self.frame.resources[resource_idx]
            num += resource.num_symbols

        return self.num_repetitions * num

    @property
    def num_references(self) -> int:

        num = 0
        for resource_idx in self.pattern:

            resource = self.frame.resources[resource_idx]
            num += resource.num_references

        return self.num_repetitions * num

    @property
    def num_words(self) -> int:
        return self.num_repetitions * len(self.pattern)

    @property
    def num_subcarriers(self) -> int:

        # ToDo: Resources with different numbers of subcarriers are currently not supported
        num = 0
        if len(self.pattern) > 0:
            num = self.frame.resources[self.pattern[0]].num_subcarriers

        return num

    @property
    def num_timeslots(self) -> int:
        return len(self.pattern) * self.num_repetitions

    @property
    def duration(self) -> float:

        duration = self.num_timeslots / self.frame.subcarrier_spacing
        return duration

    def modulate(self, symbols: np.ndarray) -> np.ndarray:

        # Collect resource masks
        mask = self.resource_mask

        # Fill up the time-frequency grid exploiting the mask
        grid = np.empty(mask.shape[1:], np.complex)

        # Reference fields all currently carry the complex symbol 1+j0
        # ToDo: Implement reference symbol configurations
        grid.T[mask[ElementType.REFERENCE.value, ::].T] = 1.

        # Data fields carry the supplied data symbols
        grid.T[mask[ElementType.DATA.value, ::].T] = symbols

        # NULL fields are just that... zero ToDo: Check with André if this is correct
        grid.T[mask[ElementType.NULL.value, ::].T] = 0.

        # By convention, the length of each time slot is the inverse of the sub-carrier spacing
        num_slot_samples = self.frame.num_subcarriers * self.frame.oversampling_factor
        resource_signals = ifft(grid, n=num_slot_samples, axis=0, norm='ortho')

        # Add the cyclic prefix to each time slot while simultaneously flatten the resource signals into time domain
        signals = []
        for resource_idx, resource_samples in enumerate(resource_signals.T):

            pattern_idx = resource_idx % len(self.pattern)
            cp_ratio = self.frame.resources[self.pattern[pattern_idx]].cp_ratio

            num_prefix_samples = int(round(num_slot_samples * cp_ratio))
            signals.append(np.append(resource_samples[-num_prefix_samples:], resource_samples))

        signal_samples = np.concatenate(signals, axis=0)
        return signal_samples

    def demodulate(self,
                   signal: np.ndarray,
                   channel_state: ChannelStateInformation) -> Tuple[np.ndarray, ChannelStateInformation]:

        samples_per_slot = self.frame.num_subcarriers * self.frame.oversampling_factor

        # Remove the cyclic prefixes before transformation into time-domain
        sample_index = 0
        sample_indices = np.empty(0, dtype=int)
        channel_sample_indices = np.empty(0, dtype=int)
        num_slots = len(self.pattern) * self.num_repetitions

        for slot_idx in range(num_slots):

            pattern_idx = slot_idx % len(self.pattern)
            resource = self.frame.resources[self.pattern[pattern_idx]]

            num_prefix_samples = int(round(samples_per_slot * resource.cp_ratio))
            sample_index += num_prefix_samples

            sample_indices = np.append(sample_indices, np.arange(sample_index, sample_index + samples_per_slot))
            channel_sample_indices = np.append(channel_sample_indices, np.array(sample_index))

            sample_index += samples_per_slot

        slot_samples = signal[sample_indices].reshape((samples_per_slot, num_slots), order='F')
        slot_channel_state = channel_state[:, :, channel_sample_indices, :]\
            .to_frequency_selectivity(num_bins=self.frame.num_subcarriers)

        # Transform grid back to data symbols
        ofdm_grid = fft(slot_samples, n=self.frame.num_subcarriers, axis=0, norm='ortho')
        return ofdm_grid, slot_channel_state

    @property
    def resource_mask(self) -> np.ndarray:

        # Initialize the base mask as all false
        num_subcarriers = self.frame.num_subcarriers
        mask = np.ndarray((len(ElementType), num_subcarriers, self.num_timeslots), dtype=np.bool) * False

        for resource_section, resource_idx in enumerate(self.pattern):

            resource = self.frame.resources[resource_idx]
            resource_mask = resource.resource_mask

            repeated_mask = resource_mask[..., np.newaxis].repeat(self.num_repetitions, axis=2)
            mask[:, :resource_mask.shape[1], resource_section::len(self.pattern)] = repeated_mask

        return mask

    @property
    def num_samples(self) -> int:
        
        num = 0

        num_samples_per_slot = self.frame.sampling_rate / self.frame.subcarrier_spacing

        # Add up the additional samples from cyclic prefixes
        for resource_idx in self.pattern:
            num += int(round(num_samples_per_slot * self.frame.resources[resource_idx].cp_ratio))

        # Add up the base samples from each timeslot
        num += int(round(num_samples_per_slot)) * len(self.pattern)
        return num * self.num_repetitions

    @classmethod
    def from_yaml(cls: Type[FrameSymbolSection],
                  constructor: SafeConstructor,
                  node: Union[ScalarNode, MappingNode]) -> FrameSymbolSection:

        if isinstance(node, ScalarNode):
            return cls()

        return cls(**constructor.construct_mapping(node))


class FrameGuardSection(FrameSection):

    yaml_tag: str = u'Guard'
    __duration: float

    def __init__(self,
                 duration: float,
                 num_repetitions: int = 1) -> None:

        FrameSection.__init__(self, num_repetitions=num_repetitions)
        self.duration = duration

    @property
    def duration(self) -> float:
        return self.__duration

    @duration.setter
    def duration(self, secs: float) -> None:
        """Modify guard section duration.

        Args:
            secs (float): New duration in seconds.

        Raises:
            ValueError: If secs is smaller than zero.
        """

        if secs < 0.0:
            raise ValueError("Guard section duration must be greater or equal to zero")

        self.__duration = secs

    @property
    def num_samples(self) -> int:

        num = int(round(self.num_repetitions * self.__duration * self.frame.sampling_rate))
        return num

    def modulate(self, symbols: np.ndarray) -> np.ndarray:

        if len(symbols) > 0:
            raise ValueError("Guard sections may not hold modulation symbols")

        return np.zeros(self.num_samples, dtype=np.complex)

    def demodulate(self,
                   signal: np.ndarray,
                   ideal_channel: np.ndarray) -> Tuple[np.ndarray, np.ndarray]:

        # Guard sections naturally don't encode anything
        return np.empty(0, dtype=np.complex), np.empty(0, dtype=np.complex)

    @classmethod
    def from_yaml(cls: Type[FrameGuardSection],
                  constructor: SafeConstructor,
                  node: Union[ScalarNode, MappingNode]) -> FrameGuardSection:

        return cls(**constructor.construct_mapping(node))


class WaveformGeneratorOfdm(WaveformGenerator):
    """Generic Orthogonal-Frequency-Division-Multiplexing with a flexible frame configuration.

    The following features are supported:
        - The modem can transmit or receive custom-defined frames.
          Frames may contain UL/DL data symbols, null carriers, pilot subcarriers,
          reference signals and guard intervals.
        - SC-FDMA can also be implemented with a precoder.
        - Subcarriers can be modulated with BPSK/QPSK/16-/64-/256-QAM.
        - Cyclic prefixes for interference-free channel estimation and equalization are supported.

    This implementation has currently the following limitations:
        - All subcarriers use the same modulation scheme


    Attributes:

        __channel_estimation_algorithm (ChannelEstimation):
            Method deployed to simulate OFDM channel estimation.

        __num_subcarriers (int:
            Maximum number of subcarriers.
            Also the size of the FFT deployed during modulation,
            i.e. the difference between the configured number of subcarriers and the maximum number
            will be zero-padded.

        dc_suppression (bool):
            Suppress the direct current component during waveform generation.

        resources (List[FrameResource]):
            Frequency-domain resource section configurations.

        structure (List[FrameSection]):
            Time-domain frame configuration.
    """

    yaml_tag: str = WaveformGenerator.yaml_tag + u'OFDM'

    __channel_estimation_algorithm: ChannelEstimation
    __subcarrier_spacing: float
    __num_subcarriers: int
    dc_suppression: bool
    resources: List[FrameResource]
    structure: List[FrameSection]

    def __init__(self,
                 channel_estimation: Union[str, ChannelEstimation] = ChannelEstimation.IDEAL,
                 subcarrier_spacing: float = 1e3,
                 num_subcarriers: int = 1200,
                 dc_suppression: bool = True,
                 resources: Optional[List[FrameResource]] = None,
                 structure: Optional[List[FrameSection]] = None,
                 **kwargs: Any) -> None:
        """Orthogonal-Frequency-Division-Multiplexing Waveform Generator initialization.

        Args:

            channel_estimation (Union[str, ChannelEstimation], optional):
                Method deployed to simulate OFDM channel estimation.

            subcarrier_spacing (float, optional):
                Spacing between individual subcarriers in Hz.

            num_subcarriers (int, optional):
                Maximum number of subcarriers.
                Also the size of the FFT deployed during modulation,
                i.e. the difference between the configured number of subcarriers and the maximum number
                will be zero-padded.

            dc_suppression (bool, optional):
                Suppress the direct current component during waveform generation.

            resources (List[FrameResource], optional):
                Frequency-domain resource section configurations.

            structure (List[FrameSection], optional):
                Time-domain frame configuration.

            kwargs (Any):
                Waveform generator base class initialization parameters.
        """

        # Init base class
        WaveformGenerator.__init__(self, **kwargs)

        self.channel_estimation_algorithm = channel_estimation
        self.subcarrier_spacing = subcarrier_spacing
        self.num_subcarriers = num_subcarriers
        self.dc_suppression = dc_suppression
        self.resources = [] if resources is None else resources

        self.structure = []
        if structure is not None:
            for section in structure:
                self.add_section(section)

        self._mapping = PskQamMapping(self.modulation_order)

    def add_resource(self, resource: FrameResource) -> None:
        """Add a OFDM frequency resource to the waveform.

        Args:
            resource (FrameResource):
                The resource description to be added.
        """

        self.resources.append(resource)

    def add_section(self, section: FrameSection) -> None:
        """Add a frame section to the OFDM structure.

        Args:

            section (FrameSection):
                The section to be added.
        """

        self.structure.append(section)
        section.frame = self

    @property
    def channel_estimation_algorithm(self) -> ChannelEstimation:
        """Used channel estimation algorithm.

        Return:
            ChannelEstimation:
                The channel estimation algorithm.
        """

        return self.__channel_estimation_algorithm

    @channel_estimation_algorithm.setter
    def channel_estimation_algorithm(self, value: Union[str, ChannelEstimation]) -> None:
        """Modify the used channel estimation algorithm.

        Args:
            value (Union[str, ChannelEstimation]):
                New channel estimation algorithm.
        """

        if isinstance(value, str):
            self.__channel_estimation_algorithm = ChannelEstimation[value]

        else:
            self.__channel_estimation_algorithm = value

    @property
    def subcarrier_spacing(self) -> float:
        """Subcarrier spacing between frames.

        Returns:
            float: Spacing in Hz.
        """

        return self.__subcarrier_spacing

    @subcarrier_spacing.setter
    def subcarrier_spacing(self, spacing: float) -> None:
        """Modify the subcarrier spacing between frames.

        Args:
            spacing (float): New spacing in Hz.

        Raises:
            ValueError: If `spacing` is smaller or equal to zero.
        """

        if spacing <= 0.0:
            raise ValueError("Subcarrier spacing must be greater than zero")

        self.__subcarrier_spacing = spacing

    @property
    def symbols_per_frame(self) -> int:

        num_symbols = 0
        for section in self.structure:
            num_symbols += section.num_symbols

        return num_symbols

    @property
    def words_per_frame(self) -> int:

        num_words = 0
        for section in self.structure:
            num_words += section.num_words

        return num_words

    @property
    def references_per_frame(self) -> int:

        num_symbols = 0
        for section in self.structure:
            num_symbols += section.num_references

        return num_symbols

    @property
    def frame_duration(self) -> float:

        """"duration = 0.

        for section in self.structure:
            duration += section.duration

        return duration"""
        return self.samples_in_frame / self.sampling_rate

    @property
    def samples_in_frame(self) -> int:
        """int: Returns read-only samples_in_frame"""

        num = 0
        for section in self.structure:
            num += section.num_samples

        return num

    def map(self, data_bits: np.ndarray) -> np.ndarray:
        return self._mapping.get_symbols(data_bits)

    def unmap(self, data_symbols: np.ndarray) -> np.ndarray:

        detected_bits = self._mapping.detect_bits(data_symbols).astype(int)
        return detected_bits

    def modulate(self, data_symbols: np.ndarray) -> Signal:

        # The number of samples in time domain the frame should contain, given the current sample frequency
        output_signal = np.empty(0, dtype=np.complex)

        sent_data_symbols = 0
        for section in self.structure:

            # Number of data symbols encoded in this time-section of the OFDM frame
            section_num_data_symbols = section.num_symbols

            # Select the data symbols to be sent over this time-section of the OFDM frame
            section_data_symbols = data_symbols[sent_data_symbols:sent_data_symbols+section_num_data_symbols]
            sent_data_symbols += section_num_data_symbols

            # Modulate the signal
            section_signal = section.modulate(section_data_symbols)
            output_signal = np.append(output_signal, section_signal)

        signal_model = Signal(output_signal, self.sampling_rate, carrier_frequency=self.modem.carrier_frequency)
        return signal_model

    def demodulate(self,
                   signal: np.ndarray,
                   channel_state: ChannelStateInformation,
                   noise_variance: float) -> Tuple[np.ndarray, ChannelStateInformation, np.ndarray]:

        # Recover OFDM grid
        symbol_grid = np.empty((self.num_subcarriers, self.words_per_frame), dtype=np.complex)
        resource_mask = np.zeros((len(ElementType), self.num_subcarriers, self.words_per_frame), dtype=np.bool)
        section_channel_states: List[ChannelStateInformation] = []

        sample_index = 0
        word_index = 0
        for section in self.structure:

            num_samples = section.num_samples
            num_words = section.num_words

            if num_words < 1:

                sample_index += num_samples
                continue

            time_indices = np.arange(sample_index, sample_index+num_samples)
            signal_section = signal[time_indices]
            channel_state_section = channel_state[:, :, time_indices, :]

            section_symbol_grid, section_channel_state = section.demodulate(signal_section, channel_state_section)
            section_mask = section.resource_mask

            symbol_grid[:, word_index:word_index+num_words] = section_symbol_grid
            section_channel_states.append(section_channel_state)
            resource_mask[:, :, word_index:word_index+num_words] = section_mask

            sample_index += num_samples
            word_index += num_words

        ideal_channel_state = ChannelStateInformation.concatenate(section_channel_states,
                                                                  dimension=ChannelStateDimension.SAMPLES)

        # Estimate the channel given the recovered OFDM resources and convert it back to linear transformation matrices
        # Since we handle frequency bins here, the CSI transformations are diagonal over the last two dimensions
        channel_state_estimation = self.__channel_estimation(symbol_grid, ideal_channel_state, resource_mask)

        # Recover the data symbols, as well as the respective channel weights from the resource grids
        data_mask = resource_mask[ElementType.DATA.value, ::]
        channel_state_estimation = channel_state_estimation[:, :, data_mask.flatten(), :]
        data_symbols = symbol_grid.T[data_mask.T]
        noise_variances = np.repeat(noise_variance, self.symbols_per_frame)

        return data_symbols.flatten(), channel_state_estimation, noise_variances

    @property
    def bandwidth(self) -> float:

        # OFDM bandwidth currently is identical to the number of subcarriers times the subcarrier spacing
        b = self.num_subcarriers * self.subcarrier_spacing
        return b

    def __channel_estimation(self,
                             symbol_grid: np.ndarray,
                             channel_state: ChannelStateInformation,
                             resource_mask: np.ndarray) -> ChannelStateInformation:
        """Performs channel estimation over the OFDM grid.

        This methods estimates the frequency response of the channel for all OFDM symbols in a frame. The estimation
        algorithm is defined in the parameter variable `self.param`.

        With ideal channel estimation, the channel state information is obtained directly from the ideal channel state.
        The CSI can be considered to be known only at the beginning/middle/end of the frame
        (estimation_type='IDEAL_PREAMBLE'/'IDEAL_MIDAMBLE'/ 'IDEAL_POSTAMBLE'), or at every OFDM symbol ('IDEAL').

        With reference-based estimation, the specified reference subcarriers are employed for channel estimation.

        Args:

            symbol_grid (numpy.ndarray):
                Frequency-domain samples of the received signal over the whole frame.

            channel_state (ChannelStateInformation):
                Perfect channel state from which to simulate the channel state estimation.

            resource_mask (np.ndarray):
                Boolean mask for OFDM resource allocation.
                Required to distinguish between data, reference and null symbols within `symbol_grid`.

        Returns:
            ChannelStateInformation:
                The channel state estimate resulting from the selected method.
        """

        # Ideally, the channel is estimated perfectly at each received symbol slot
        if self.channel_estimation_algorithm == ChannelEstimation.IDEAL:
            return channel_state

        # Number of modulation symbols per ofdm word
        num_symbols = symbol_grid.shape[0]
        num_words = symbol_grid.shape[1]

        # An ideal pre-amble estimates the channel at the first sample position
        if self.channel_estimation_algorithm == ChannelEstimation.IDEAL_PREAMBLE:

            estimate = channel_state.state[:, :, :num_symbols, :]
            channel_state.state = np.tile(estimate, (1, 1, num_words, 1))
            return channel_state

        # An ideal mid-amble estimates the channel at the central symbol position
        if self.channel_estimation_algorithm == ChannelEstimation.IDEAL_MIDAMBLE:

            word_idx = int(.5 * num_words)
            estimate = channel_state.state[:, :, word_idx*num_symbols:(1+word_idx)*num_symbols, :]
            channel_state.state = np.tile(estimate, (1, 1, num_words, 1))
            return channel_state

        # An ideal post-amble estimates the channel at the last sample position
        if self.channel_estimation_algorithm == ChannelEstimation.IDEAL_POSTAMBLE:

            estimate = channel_state.state[:, :, -num_symbols:, :]
            channel_state.state = np.tile(estimate, (1, 1, num_words, 1))
            return channel_state

        if self.channel_estimation_algorithm == ChannelEstimation.REFERENCE:
            return self.reference_based_channel_estimation(symbol_grid, resource_mask)

        raise RuntimeError("Unknown OFDM channel estimation routine requested")

    @staticmethod
    def reference_based_channel_estimation(symbol_grid: np.ndarray,
                                           resource_mask: np.ndarray) -> ChannelStateInformation:
        """Perform a reference-symbol based channel estimation over the OFDM frame grid.

        This method estimates the channel using reference symbols. Only LS method is currently implemented. The function
        will return only a single value for each subcarrier. If several reference symbols are available, then the
        estimate will be averaged over all OFDM symbols.

        Args:

            symbol_grid (numpy.ndarray):
                Frequency-domain samples of the received signal over the whole frame.

            resource_mask (np.ndarray):
                Boolean mask for OFDM resource allocation.
                Required to distinguish between data, reference and null symbols within `symbol_grid`.

        Returns:

            ChannelStateInformation:
                The channel state estimate.
        """

        propagated_reference_symbols = symbol_grid.T[resource_mask[ElementType.REFERENCE.value, ::].T]
        reference_symbols = np.ones(len(propagated_reference_symbols), dtype=np.complex)
        reference_channel_estimation = propagated_reference_symbols / reference_symbols

        channel_estimation = np.zeros(symbol_grid.shape, dtype=np.complex)
        channel_estimation.T[resource_mask[ElementType.REFERENCE.value, ::].T] = reference_channel_estimation

        interpolation_stems = np.where(resource_mask[ElementType.REFERENCE.value, ::])
        holes = np.where(np.invert(resource_mask[ElementType.REFERENCE.value, ::]))

        # ToDo: Check with group what to do about missing values outside the convex hull
        interpolated_holes = griddata(interpolation_stems, reference_channel_estimation, holes, method='nearest')
        channel_estimation[holes] = interpolated_holes
        return channel_estimation[..., np.newaxis]   # Append an additional axis for multiple transmit antennas

    @property
    def bits_per_frame(self) -> int:
        return self.symbols_per_frame * self._mapping.bits_per_symbol

    @property
    def bit_energy(self) -> float:

        return 1 / self._mapping.bits_per_symbol  # ToDo: Re-implement
        # return self.oversampling_factor / self._mapping.bits_per_symbol * self._cyclic_prefix_overhead

    @property
    def symbol_energy(self) -> float:

        return 1 / self._mapping.bits_per_symbol  # ToDo: Re-implement
        # return self.oversampling_factor * self._cyclic_prefix_overhead

    @property
    def power(self) -> float:

        return 1  # ToDo: Re-implement
#        return self.num_occupied_subcarriers / self.fft_size

    @property
    def num_subcarriers(self) -> int:
        """Maximum number of subcarriers.

        Sometimes also referred to as FFT-size.

        Returns:
            int: Number of subcarriers.
        """

        return self.__num_subcarriers

    @num_subcarriers.setter
    def num_subcarriers(self, value: int) -> None:
        """Modify the maximum number of subcarriers.

        Args:
            value (int): New maximum number of subcarriers.

        Raises:
            ValueError: If `value` is smaller than one.
        """

        if value < 1:
            raise ValueError("Number of subcarriers must be greater or equal to one")

        self.__num_subcarriers = value

    @property
    def sampling_rate(self) -> float:
        return self.oversampling_factor * self.subcarrier_spacing * self.__num_subcarriers

    @classmethod
    def to_yaml(cls: Type[WaveformGeneratorOfdm],
                representer: SafeRepresenter,
                node: WaveformGeneratorOfdm) -> MappingNode:
        """Serialize an `WaveformGenerator` object to YAML.

        Args:
            representer (SafeRepresenter):
                A handle to a representer used to generate valid YAML code.
                The representer gets passed down the serialization tree to each node.

            node (WaveformGeneratorOfdm):
                The `WaveformGeneratorOfdm` instance to be serialized.

        Returns:
            Node:
                The serialized YAML node
        """

        state = {
            'channel_estimation': node.__channel_estimation_algorithm.value,
            'subcarrier_spacing': node.__subcarrier_spacing,
            'num_subcarriers': node.__num_subcarriers,
            'dc_suppression': node.dc_suppression
        }

        mapping = representer.represent_mapping(cls.yaml_tag, state)
        mapping.value.extend(WaveformGenerator.to_yaml(representer, node).value)

        return mapping

    @classmethod
    def from_yaml(cls: Type[WaveformGeneratorOfdm], constructor: SafeConstructor, node: MappingNode)\
            -> WaveformGeneratorOfdm:
        """Recall a new `WaveformGeneratorOfdm` instance from YAML.

        Args:
            constructor (SafeConstructor):
                A handle to the constructor extracting the YAML information.

            node (Node):
                YAML node representing the `WaveformGeneratorOfdm` serialization.

        Returns:
            WaveformGeneratorOfdm:
                Newly created `WaveformGeneratorOfdm` instance.
        """

        state = constructor.construct_mapping(node, deep=True)
        state = {k.lower(): v for k, v in state.items()}

        structure: List[FrameSection] = state.pop('structure', None)
        resources = state.pop('resources', None)

        # Handle resource list to object conversion
        if resources is not None:
            for resource_idx, resource in enumerate(resources):

                element_objects = []
                elements = resource.pop('elements', [])
                for element_args in elements:
                    element_objects.append(FrameElement(**element_args))
                resource['elements'] = element_objects

                resources[resource_idx] = FrameResource(**resource)

        state['resources'] = resources

        # Create actual frame object from state dictionary
        ofdm = cls(**state)

        if structure is not None:
            for section in structure:
                ofdm.add_section(section)

        return ofdm<|MERGE_RESOLUTION|>--- conflicted
+++ resolved
@@ -16,19 +16,16 @@
 from hermespy.modem.tools import PskQamMapping
 from hermespy.signal import Signal
 
+if TYPE_CHECKING:
+    from hermespy.modem import Modem
+
 __author__ = "André Noll Barreto"
 __copyright__ = "Copyright 2021, Barkhausen Institut gGmbH"
 __credits__ = ["André Barreto", "Jan Adler"]
 __license__ = "AGPLv3"
-<<<<<<< HEAD
-__version__ = "0.2.2"
-__maintainer__ = "André Noll Barreto"
-__email__ = "andre.nollbarreto@barkhauseninstitut.org"
-=======
 __version__ = "0.2.0"
 __maintainer__ = "Jan Adler"
 __email__ = "jan.adler@barkhauseninstitut.org"
->>>>>>> b40b93bc
 __status__ = "Prototype"
 
 
@@ -187,7 +184,7 @@
     def resource_mask(self) -> np.ndarray:
 
         # Initialize the base mask as all false
-        mask = np.ndarray((len(ElementType), self.num_subcarriers), dtype=np.bool) * False
+        mask = np.ndarray((len(ElementType), self.num_subcarriers), dtype=bool) * False
 
         element_count = 0
         for element in self.elements:
