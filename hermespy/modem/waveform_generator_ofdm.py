--- conflicted
+++ resolved
@@ -7,11 +7,6 @@
 from abc import abstractmethod
 
 import numpy as np
-<<<<<<< HEAD
-import numpy.ma as ma
-from numba import jit
-=======
->>>>>>> b40b93bc
 from ruamel.yaml import SafeConstructor, SafeRepresenter, MappingNode, ScalarNode
 from scipy.fft import fft, ifft
 from scipy.interpolate import griddata
@@ -192,7 +187,7 @@
         """
 
         # Initialize the base mask as all false
-        mask = np.ndarray((len(ElementType), self.num_subcarriers), dtype=np.bool) * False
+        mask = np.ndarray((len(ElementType), self.num_subcarriers), dtype=bool) * False
 
         element_count = 0
         for element in self.elements:
@@ -384,11 +379,7 @@
         mask = self.resource_mask
 
         # Fill up the time-frequency grid exploiting the mask
-<<<<<<< HEAD
         grid = np.zeros((self.frame.num_subcarriers, self.num_words), complex)
-=======
-        grid = np.empty(mask.shape[1:], np.complex)
->>>>>>> b40b93bc
 
         # Reference fields all currently carry the complex symbol 1+j0
         # ToDo: Implement reference symbol configurations
@@ -459,23 +450,12 @@
 
         # Initialize the base mask as all false
         num_subcarriers = self.frame.num_subcarriers
-<<<<<<< HEAD
         mask = np.zeros((len(ElementType), num_subcarriers, len(self.pattern)), dtype=bool)
-=======
-        mask = np.ndarray((len(ElementType), num_subcarriers, self.num_timeslots), dtype=np.bool) * False
->>>>>>> b40b93bc
 
         for word_idx, resource_idx in enumerate(self.pattern):
 
             resource = self.frame.resources[resource_idx]
-<<<<<<< HEAD
             mask[:, :resource.num_subcarriers, word_idx] = resource.mask
-=======
-            resource_mask = resource.resource_mask
-
-            repeated_mask = resource_mask[..., np.newaxis].repeat(self.num_repetitions, axis=2)
-            mask[:, :resource_mask.shape[1], resource_section::len(self.pattern)] = repeated_mask
->>>>>>> b40b93bc
 
         return np.tile(mask, (1, 1, self.num_repetitions))
 
@@ -552,31 +532,19 @@
         if len(symbols) > 0:
             raise ValueError("Guard sections may not hold modulation symbols")
 
-        return np.zeros(self.num_samples, dtype=np.complex)
+        return np.zeros(self.num_samples, dtype=complex)
 
     def demodulate(self,
-<<<<<<< HEAD
                    baseband_signal: np.ndarray,
                    channel_state: ChannelStateInformation) -> Tuple[np.ndarray, ChannelStateInformation]:
 
         # Guard sections naturally don't encode anything
         return np.empty((self.frame.num_subcarriers, 0), dtype=complex), ChannelStateInformation.Ideal(0)
-=======
-                   signal: np.ndarray,
-                   ideal_channel: np.ndarray) -> Tuple[np.ndarray, np.ndarray]:
-
-        # Guard sections naturally don't encode anything
-        return np.empty(0, dtype=np.complex), np.empty(0, dtype=np.complex)
->>>>>>> b40b93bc
 
     @classmethod
     def from_yaml(cls: Type[FrameGuardSection],
                   constructor: SafeConstructor,
-<<<<<<< HEAD
                   node: MappingNode) -> FrameGuardSection:
-=======
-                  node: Union[ScalarNode, MappingNode]) -> FrameGuardSection:
->>>>>>> b40b93bc
 
         return cls(**constructor.construct_mapping(node))
 
