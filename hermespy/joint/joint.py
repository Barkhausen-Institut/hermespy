--- conflicted
+++ resolved
@@ -59,20 +59,11 @@
         # Receive information
         signal, symbols, bits = Modem.receive(self)
         
-<<<<<<< HEAD
-        correlation = correlate(signal.samples.flatten(), self.__transmission.samples.flatten(), mode='valid', method='fft')
-        correlation /= (np.linalg.norm(self.__transmission.samples) ** 2)  # Normalize correlation
-        
-        angle_bins = np.array([0.])
-        velocity_bins = np.array([0.])
-        range_bins = np.array(signal.timestamps[:len(correlation)] * speed_of_light)
-=======
         correlation = abs(correlate(signal.samples, self.__transmission.samples, mode='valid', method='fft').flatten()) / self.__transmission.num_samples
 
         angle_bins = np.array([0.])
         velocity_bins = np.array([0.])
         range_bins = .5 * np.arange(len(correlation)) * speed_of_light / signal.sampling_rate
->>>>>>> 860c83a3
         cube_data = np.array([[correlation]], dtype=float)
         cube = RadarCube(cube_data, angle_bins, velocity_bins, range_bins)
 
@@ -81,12 +72,12 @@
     @property
     def sampling_rate(self) -> float:
         
-        modem_sampling_rate = self.waveform.sampling_rate
+        modem_sampling_rate = self.waveform_generator.sampling_rate
         
         if self.__sampling_rate is None:
             return modem_sampling_rate
         
-        
+        return max(modem_sampling_rate, self.__sampling_rate)
         
     @sampling_rate.setter
     def sampling_rate(self, value: Optional[float]) -> None:
@@ -98,7 +89,6 @@
         
         if value <= 0.:
             raise ValueError("Sampling rate must be greater than zero")
-        
         
         self.__sampling_rate = value
         
@@ -116,10 +106,14 @@
                 If the range resolution is smaller or equal to zero.
         """
         
+        
         return speed_of_light / self.sampling_rate
     
     @range_resolution.setter
     def range_resolution(self, value: float) -> None:
+        
+        if value <= 0.:
+            raise ValueError("Range resolution must be greater than zero")
         
         self.sampling_rate = speed_of_light / value
     
