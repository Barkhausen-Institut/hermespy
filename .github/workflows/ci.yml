--- conflicted
+++ resolved
@@ -34,11 +34,7 @@
         sudo apt update
         sudo apt-get install -y build-essential octave portaudio19-dev python-dev-is-python3
         export MAKEFLAGS="-j $(grep -c ^processor /proc/cpuinfo)"
-<<<<<<< HEAD
         pip install -e .[develop,test,documentation,quadriga,uhd,audio,sionna,scapy]
-=======
-        pip install -e .[develop,test,documentation,quadriga,uhd,sionna,audio]
->>>>>>> 292621e9
 
     - name: Run unit tests
       run: |
