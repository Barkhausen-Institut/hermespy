--- conflicted
+++ resolved
@@ -59,12 +59,8 @@
       run: |
         sudo apt update
         sudo apt-get install -y build-essential octave pandoc
-<<<<<<< HEAD
-        pip install -e .[test,quadriga,documentation]
-=======
         export MAKEFLAGS="-j $(grep -c ^processor /proc/cpuinfo)"
         pip install -e .[test,documentation,quadriga,uhd,audio]
->>>>>>> 9ad0f4c4
 
     - name: Build documentation
       run: python -m setup build_sphinx
