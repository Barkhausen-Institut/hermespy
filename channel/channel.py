# -*- coding: utf-8 -*-
"""Channel model for wireless transmission links."""

from __future__ import annotations
from typing import Type, Tuple, TYPE_CHECKING, Optional
from abc import ABC
from itertools import product
from ruamel.yaml import SafeRepresenter, SafeConstructor, ScalarNode, MappingNode
import numpy as np
import numpy.random as rnd

if TYPE_CHECKING:
    from scenario import Scenario
    from modem import Transmitter, Receiver
    from scenario.scenario import Scenario

__author__ = "Tobias Kronauer"
__copyright__ = "Copyright 2021, Barkhausen Institut gGmbH"
__credits__ = ["Tobias Kronauer", "Jan Adler"]
__license__ = "AGPLv3"
__version__ = "0.1.0"
__maintainer__ = "Tobias Kronauer"
__email__ = "tobias.kronaue@barkhauseninstitut.org"
__status__ = "Prototype"


class Channel:
    """Implements an ideal distortion-less channel.

    It also serves as a base class for all other channel models.

    For MIMO systems, the received signal is the addition of the signal transmitted at all
    antennas.
    The channel will provide `number_rx_antennas` outputs to a signal
    consisting of `number_tx_antennas` inputs. Depending on the channel model,
    a random number generator, given by `rnd` may be needed. The sampling rate is
    the same at both input and output of the channel, and is given by `sampling_rate`
    samples/second.

    Attributes:

<<<<<<< HEAD
        __recent_response (Optional[np.ndarray]):
            The most recent tapped impulse response. None, if no response has been generated yet.
        __sync_offset_low (Optional[float]):
            Lower bound of uniform distribution interval of Synchronization offset.
        __sync_offset_high (Optional[float]):
            Higher bound of uniform distribution interval of Synchronization offset.
=======
        __active (bool):
            Flag enabling signal propagation over this specific channel.
            Enabled by default, may be disabled to easily debug scenarios.

        __transmitter (Optional[Transmitter]):
            Handle to the wireless modem transmitting into this channel.
            If set to `None`, this channel instance is considered floating.

        __receiver (Optional[Receiver]):
            Handle to the wireless modem receiving from this channel.
            If set to `None`, this channel instance is considered floating.

        __gain (float):
            Linear factor by which signals propagated over this channel will be scaled.
            1.0 by default, i.e. no free-space propagation losses are considered in the default channel.

        __random_generator (Optional[numpy.random.Generator]):
            Random generator object used to generate pseudo-random number sequences for this channel instance.
            If set to `None`, the channel will instead access the random generator of `scenario`.

        __scenario (Optional[Scenario]):
            HermesPy scenario description this channel belongs to.
            If set to `None`, this channel instance is considered floating.

        impulse_response_interpolation (bool):
            Allow for the impulse response to be resampled and interpolated.
>>>>>>> 3509e208
    """

    yaml_tag = u'Channel'
    yaml_matrix = True
    __active: bool
    __transmitter: Optional[Transmitter]
    __receiver: Optional[Receiver]
    __gain: float
    __sync_offset_low: float
    __sync_offset_high: float
    __random_generator: Optional[rnd.Generator]
    __scenario: Optional[Scenario]
    impulse_response_interpolation: bool

    def __init__(self,
                 transmitter: Optional[Transmitter] = None,
                 receiver: Optional[Receiver] = None,
                 scenario: Optional[Scenario] = None,
                 active: Optional[bool] = None,
                 gain: Optional[float] = None,
<<<<<<< HEAD
                 sync_offset_low: Optional[int] = None,
                 sync_offset_high: Optional[int] = None,
                 random_generator: Optional[rnd.Generator] = None) -> None:
=======
                 random_generator: Optional[rnd.Generator] = None,
                 impulse_response_interpolation: bool = True
                 ) -> None:
>>>>>>> 3509e208
        """Class constructor.

        Args:
            transmitter (Transmitter, optional):
                The modem transmitting into this channel.

            receiver (Receiver, optional):
                The modem receiving from this channel.

            scenario (Scenario, optional):
                Scenario this channel is attached to.

            active (bool, optional):
                Channel activity flag.
                Activated by default.

            gain (float, optional):
                Channel power gain.
                1.0 by default.
                
            random_generator (rnd.Generator, optional):
                Generator object for random number sequences.

            impulse_response_interpolation (bool, optional):
                Allow the impulse response to be interpolated during sampling.
        """
        # Default parameters
        self.__active = True
        self.__transmitter = None
        self.__receiver = None
        self.__gain = 1.0
        self.__scenario = None
        self.__sync_offset_low = 0
        self.__sync_offset_high = 0
        self.recent_response = None
        self.impulse_response_interpolation = impulse_response_interpolation

        self.random_generator = random_generator
        self.scenario = scenario

        if transmitter is not None:
            self.transmitter = transmitter

        if receiver is not None:
            self.receiver = receiver

        if active is not None:
            self.active = active

        if gain is not None:
            self.gain = gain

        if sync_offset_low is not None:
            if sync_offset_low < 0:
                raise ValueError("Lower bound must be >= 0.")
            self.__sync_offset_low = sync_offset_low

        if sync_offset_high is not None:
            if sync_offset_high < 0:
                raise ValueError("Higher bound must be >= 0.")
            self.__sync_offset_high = sync_offset_high

        self._verify_sync_offsets()

    def _verify_sync_offsets(self):
        if not (self.sync_offset_low <= self.sync_offset_high):
            raise ValueError("Lower bound of uniform distribution must be smaller than higher bound.")

    @property
    def active(self) -> bool:
        """Access channel activity flag.

        Returns:
            bool:
                Is the channel currently activated?
        """

        return self.__active

    @active.setter
    def active(self, active: bool) -> None:
        """Modify the channel activity flag.

        Args:
            active (bool):
                Is the channel currently activated?
        """

        self.__active = active

    @property
    def transmitter(self) -> Transmitter:
        """Access the modem transmitting into this channel.

        Returns:
            Transmitter: A handle to the modem transmitting into this channel.
        """

        return self.__transmitter

    @transmitter.setter
    def transmitter(self, new_transmitter: Transmitter) -> None:
        """Configure the modem transmitting into this channel.

        Args:
            new_transmitter (Transmitter): The transmitter to be configured.

        Raises:
            RuntimeError: If a transmitter is already configured.
        """

        if self.__transmitter is not None:
            raise RuntimeError("Overwriting a transmitter configuration is not supported")

        self.__transmitter = new_transmitter

    @property
    def receiver(self) -> Receiver:
        """Access the modem receiving from this channel.

        Returns:
            Receiver: A handle to the modem receiving from this channel.
        """

        return self.__receiver

    @receiver.setter
    def receiver(self, new_receiver: Receiver) -> None:
        """Configure the modem receiving from this channel.

        Args:
            new_receiver (Receiver): The receiver to be configured.

        Raises:
            RuntimeError: If a receiver is already configured.
        """

        if self.__receiver is not None:
            raise RuntimeError("Overwriting a receiver configuration is not supported")

        self.__receiver = new_receiver

    @property
    def sync_offset_low(self) -> float:
        return self.__sync_offset_low

    @property
    def sync_offset_high(self) -> float:
        return self.__sync_offset_high

    @property
    def gain(self) -> float:
        """Access the channel gain.

        The default channel gain is 1.
        Realistic physical channels should have a gain less than one.

        Returns:
            float:
                The channel gain.
        """

        return self.__gain

    @gain.setter
    def gain(self, value: float) -> None:
        """Modify the channel gain.

        Args:
            value (float):
                The new channel gain.

        Raises:
            ValueError: If gain is smaller than zero.
        """

        if value < 0.0:
            raise ValueError("Channel gain must be greater or equal to zero")

        self.__gain = value
        
    @property
    def random_generator(self) -> rnd.Generator:
        """Access the random number generator assigned to this channel.

        This property will return the scenarios random generator if no random generator has been specifically set.

        Returns:
            numpy.random.Generator: The random generator.

        Raises:
            RuntimeError: If trying to access the random generator of a floating channel.
        """

        if self.__scenario is None:
            raise RuntimeError("Trying to access the random generator of a floating channel")

        if self.__random_generator is None:
            return self.__scenario.random_generator

        return self.__random_generator

    @random_generator.setter
    def random_generator(self, generator: Optional[rnd.Generator]) -> None:
        """Modify the configured random number generator assigned to this channel.

        Args:
            generator (Optional[numpy.random.generator]): The random generator. None if not specified.
        """

        self.__random_generator = generator
        
    @property
    def scenario(self) -> Scenario:
        """Access the scenario this channel is attached to.

        Returns:
            Scenario:
                The referenced scenario.

        Raises:
            RuntimeError: If the channel is currently floating.
        """

        if self.__scenario is None:
            raise RuntimeError("Error trying to access the scenario of a floating channel")

        return self.__scenario

    @scenario.setter
    def scenario(self, scenario: Scenario) -> None:
        """Attach the channel to a specific scenario.

        This can only be done once to a floating channel.

        Args:
            scenario (Scenario): The scenario this channel should be attached to.

        Raises:
            RuntimeError: If the channel is already attached to a scenario.
        """

        if self.__scenario is not None:
            raise RuntimeError("Error trying to modify the scenario of an already attached channel")

        self.__scenario = scenario

    @property
    def num_inputs(self) -> int:
        """The number of streams feeding into this channel.

        Actually shadows the `num_streams` property of his channel's transmitter.

        Returns:
            int:
                The number of input streams.

        Raises:
            RuntimeError: If the channel is currently floating.
        """

        if self.__transmitter is None:
            raise RuntimeError("Error trying to access the number of inputs property of a floating channel")

        return self.__transmitter.num_antennas

    @property
    def num_outputs(self) -> int:
        """The number of streams emerging from this channel.

        Actually shadows the `num_streams` property of his channel's receiver.

        Returns:
            int:
                The number of output streams.

        Raises:
            RuntimeError: If the channel is currently floating.
        """

        if self.__receiver is None:
            raise RuntimeError("Error trying to access the number of outputs property of a floating channel")

        return self.__receiver.num_antennas

    @property
    def indices(self) -> Tuple[int, int]:
        """The indices of this channel within the scenarios channel matrix.

        Returns:
            int:
                Transmitter index.
            int:
                Receiver index.
        """

        return self.__transmitter.index, self.__receiver.index

    def propagate(self, transmitted_signal: np.ndarray) -> Tuple[np.ndarray, np.ndarray]:
        """Modifies the input signal and returns it after channel propagation.

        For the ideal channel in the base class, the MIMO channel is modeled as a matrix of one's.
        The routine samples a new impulse response.

        Args:

            transmitted_signal (np.ndarray):
                Input signal antenna signals to be propagated of this channel instance.
                The array is expected to be two-dimensional with shape `num_transmit_antennas`x`num_samples`.

        Returns:
            (np.ndarray, np.ndarray):
                Tuple of the distorted signal after propagation and the channel impulse response.

                The propagated signal is a two-dimensional array with shape
                `num_receive_antennas`x`num_propagated_samples`.
                Note that the channel may append samples to the propagated signal,
                so that `num_propagated_samples` is generally not equal to `num_samples`.

                The impulse response is a 4-dimensional array of size
                `T x num_receive_antennas x num_transmit_antennas x (L+1)`,
                where `L` is the maximum path delay (in samples).
        Raises:

            ValueError:
                If the first dimension of `transmitted_signal` is not one or the number of transmitting antennas.

            RuntimeError:
                If the scenario configuration is not supported by the default channel model.

            RuntimeError:
                If the channel is currently floating.
        """

        if transmitted_signal.ndim != 2:
            raise ValueError("Transmitted signal must be a matrix (an array of two dimensions)")

        if self.transmitter is None or self.receiver is None:
            raise RuntimeError("Channel is floating, making propagation simulation impossible")

        if transmitted_signal.shape[0] != self.transmitter.num_antennas:
            raise ValueError("Number of transmitted signal streams does not match number of transmit antennas")

        # If the channel is inactive, propagation will result in signal loss
        # This is modeled by returning an zero-length signal and impulse-response (in time-domain) after propagation
        if not self.active:
            return (np.empty((self.receiver.num_antennas, 0), dtype=complex),
                    np.empty((0, self.transmitter.num_antennas, self.receiver.num_antennas, 1), dtype=complex))

        # Generate the channel's impulse response
        num_signal_samples = transmitted_signal.shape[1]
        impulse_response = self.impulse_response(np.arange(num_signal_samples) / self.scenario.sampling_rate)
        # The maximum delay (in samples) is modeled by the last impulse response dimension
        num_delay_samples = impulse_response.shape[3] - 1

        # Propagate the signal
        received_signal = np.zeros((self.receiver.num_antennas, transmitted_signal.shape[1] + num_delay_samples),
                                   dtype=complex)

        for delay_index in range(impulse_response.shape[3]):
            for tx_idx, rx_idx in product(range(self.transmitter.num_antennas), range(self.receiver.num_antennas)):

                delayed_signal = impulse_response[:, rx_idx, tx_idx, delay_index] * transmitted_signal[tx_idx, :]
                received_signal[rx_idx, delay_index:delay_index+num_signal_samples] += delayed_signal

        return received_signal, impulse_response

    def impulse_response(self, timestamps: np.ndarray) -> np.ndarray:
        """Calculate the channel impulse responses.

        This method can be used for instance by the transceivers to obtain the channel state
        information.

        Args:
            timestamps (np.ndarray):
                Time instants with length `T` to calculate the response for.

        Returns:
            np.ndarray:
                Impulse response in all `number_rx_antennas` x `number_tx_antennas`.
                4-dimensional array of size `T x number_rx_antennas x number_tx_antennas x (L+1)`
                where `L` is the maximum path delay (in samples). For the ideal
                channel in the base class, `L = 0`.
        """

        if self.transmitter is None or self.receiver is None:
            raise RuntimeError("Channel is floating, making impulse response simulation impossible")

        # MISO case
        if self.receiver.num_antennas == 1:
            impulse_responses = np.tile(np.ones((1, self.transmitter.num_antennas), dtype=complex),
                                        (timestamps.size, 1, 1))

        # SIMO case
        elif self.transmitter.num_antennas == 1:
            impulse_responses = np.tile(np.ones((self.receiver.num_antennas, 1), dtype=complex),
                                        (timestamps.size, 1, 1))

        # MIMO case
        else:
            impulse_responses = np.tile(np.eye(self.receiver.num_antennas, self.transmitter.num_antennas, dtype=complex),
                                        (timestamps.size, 1, 1))

        # Scale by channel gain and add dimension for delay response
        impulse_responses = self.gain * np.expand_dims(impulse_responses, axis=3)
<<<<<<< HEAD
        impulse_responses = self._add_sync_offset(impulse_responses)
        # Save newly generated response as most recent impulse response
        self.recent_response = impulse_responses
=======
>>>>>>> 3509e208

        # Return resulting impulse response
        return impulse_responses

    def _add_sync_offset(self, impulse_responses: np.ndarray) -> np.ndarray:
        if self.random_generator is None:
            raise ValueError("No random number generator passed. Cannot draw sample.")

        delay_sample = self.random_generator.uniform(
            low=self.sync_offset_low,
            high=self.sync_offset_high
        )

        delay_sample = int(delay_sample)
        if delay_sample > 0:
            delays = np.zeros(
                (impulse_responses.shape[0],
                impulse_responses.shape[1],
                impulse_responses.shape[2],
                int(delay_sample)),
                dtype=complex
            )

            impulse_responses = np.concatenate(
                (delays, impulse_responses),
                axis=3
            )

        return impulse_responses

    @property
    def min_sampling_rate(self) -> float:
        """Minimal sampling rate required to adequately model the channel.

        Returns:
            float: The minimal sampling rate in Hz.
        """

        # Since the default channel is time-invariant, there are no sampling rate requirements
        return 0.0

    @classmethod
    def to_yaml(cls: Type[Channel], representer: SafeRepresenter, node: Channel) -> MappingNode:
        """Serialize a channel object to YAML.

        Args:
            representer (SafeRepresenter):
                A handle to a representer used to generate valid YAML code.
                The representer gets passed down the serialization tree to each node.

            node (Channel):
                The channel instance to be serialized.

        Returns:
            Node:
                The serialized YAML node.
        """

        state = {
            'gain': node.__gain,
            'active': node.__active,
            'sync_offset_low': node.__sync_offset_low,
            'sync_offset_high': node.__sync_offset_high
        }

        transmitter_index, receiver_index = node.indices

        yaml = representer.represent_mapping(u'{.yaml_tag} {} {}'.format(cls, transmitter_index, receiver_index), state)
        return yaml

    @classmethod
    def from_yaml(cls: Type[Channel], constructor: SafeConstructor,  node: MappingNode) -> Channel:
        """Recall a new `Channel` instance from YAML.

        Args:
            constructor (SafeConstructor):
                A handle to the constructor extracting the YAML information.

            node (Node):
                YAML node representing the `Channel` serialization.

        Returns:
            Channel:
                Newly created `Channel` instance. The internal references to modems will be `None` and need to be
                initialized by the `scenario` YAML constructor.

        """

        # Handle empty yaml nodes
        if isinstance(node, ScalarNode):
            return cls()

        state = constructor.construct_mapping(node)

        seed = state.pop('seed', None)
        if seed is not None:
            state['random_generator'] = rnd.default_rng(seed)

        return cls(**state)<|MERGE_RESOLUTION|>--- conflicted
+++ resolved
@@ -39,14 +39,6 @@
 
     Attributes:
 
-<<<<<<< HEAD
-        __recent_response (Optional[np.ndarray]):
-            The most recent tapped impulse response. None, if no response has been generated yet.
-        __sync_offset_low (Optional[float]):
-            Lower bound of uniform distribution interval of Synchronization offset.
-        __sync_offset_high (Optional[float]):
-            Higher bound of uniform distribution interval of Synchronization offset.
-=======
         __active (bool):
             Flag enabling signal propagation over this specific channel.
             Enabled by default, may be disabled to easily debug scenarios.
@@ -73,7 +65,6 @@
 
         impulse_response_interpolation (bool):
             Allow for the impulse response to be resampled and interpolated.
->>>>>>> 3509e208
     """
 
     yaml_tag = u'Channel'
@@ -94,15 +85,11 @@
                  scenario: Optional[Scenario] = None,
                  active: Optional[bool] = None,
                  gain: Optional[float] = None,
-<<<<<<< HEAD
                  sync_offset_low: Optional[int] = None,
                  sync_offset_high: Optional[int] = None,
-                 random_generator: Optional[rnd.Generator] = None) -> None:
-=======
                  random_generator: Optional[rnd.Generator] = None,
                  impulse_response_interpolation: bool = True
                  ) -> None:
->>>>>>> 3509e208
         """Class constructor.
 
         Args:
@@ -508,12 +495,9 @@
 
         # Scale by channel gain and add dimension for delay response
         impulse_responses = self.gain * np.expand_dims(impulse_responses, axis=3)
-<<<<<<< HEAD
         impulse_responses = self._add_sync_offset(impulse_responses)
         # Save newly generated response as most recent impulse response
         self.recent_response = impulse_responses
-=======
->>>>>>> 3509e208
 
         # Return resulting impulse response
         return impulse_responses
