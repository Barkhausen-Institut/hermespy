# -*- coding: utf-8 -*-
"""Single Channel of the Quadriga Channel Model Interface."""

from __future__ import annotations
from typing import Type, Tuple, TYPE_CHECKING, Optional
from ruamel.yaml import SafeRepresenter, SafeConstructor, ScalarNode, MappingNode
from math import ceil
import numpy as np
import numpy.random as rnd

from channel import Channel, QuadrigaInterface

if TYPE_CHECKING:
    from scenario import Scenario
    from modem import Transmitter, Receiver

__author__ = "Tobias Kronauer"
__copyright__ = "Copyright 2021, Barkhausen Institut gGmbH"
__credits__ = ["Tobias Kronauer", "Jan Adler"]
__license__ = "AGPLv3"
__version__ = "0.1.0"
__maintainer__ = "Tobias Kronauer"
__email__ = "tobias.kronaue@barkhauseninstitut.org"
__status__ = "Prototype"


class QuadrigaChannel(Channel):
    """Quadriga Channel Model.

    Maps the output of the QuadrigaInterface to fit into hermes software architecture.
    """

    yaml_tag = u'Quadriga'
    yaml_matrix = True

    def __init__(self,
                 transmitter: Optional[Transmitter] = None,
                 receiver: Optional[Receiver] = None,
                 scenario: Optional[Scenario] = None,
                 active: Optional[bool] = None,
                 gain: Optional[float] = None,
                 sync_offset_low: Optional[float] = None,
                 sync_offset_high: Optional[float] = None,
                 random_generator: Optional[rnd.Generator] = None) -> None:
        """Quadriga Channel object initialization.

        Automatically registers channel objects at the interface.

        Args:
            transmitter (Transmitter, optional):
                The modem transmitting into this channel.

            receiver (Receiver, optional):
                The modem receiving from this channel.

            scenario (Scenario, optional):
                Scenario this channel is attached to.

            active (bool, optional):
                Channel activity flag.
                Activated by default.

            gain (float, optional):
                Channel power gain.
                1.0 by default.
        """

        # Init base channel class
<<<<<<< HEAD
        Channel.__init__(self, transmitter=transmitter,
                               receiver=receiver,
                               active=active,
                               gain=gain,
                               sync_offset_low=sync_offset_low,
                               sync_offset_high=sync_offset_high,
                               random_generator=random_generator)
=======
        Channel.__init__(self, transmitter, receiver, scenario, active, gain)
>>>>>>> 3509e208

        # Register this channel at the interface
        self.__quadriga_interface.register_channel(self)

    def __del__(self) -> None:
        """Quadriga channel object destructor.

        Automatically un-registers channel objects at the interface.
        """

        self.__quadriga_interface.unregister_channel(self)

    @property
    def __quadriga_interface(self) -> QuadrigaInterface:
        """Access global Quadriga interface as property.

        Returns:
            QuadrigaInterface: Global Quadriga interface.
        """

        return QuadrigaInterface.GlobalInstance()

    def impulse_response(self, timestamps: np.ndarray) -> np.ndarray:

        # Query the quadriga interface for a new impulse response
        path_gains, path_delays = self.__quadriga_interface.get_impulse_response(self)

        max_delay_in_samples = np.around(
            np.max(path_delays) * self.scenario.sampling_rate).astype(int)

        impulse_response = np.zeros((timestamps.size,
                                     self.receiver.num_antennas,
                                     self.transmitter.num_antennas,
                                     max_delay_in_samples + 1), dtype=complex)

        for tx_antenna in range(self.transmitter.num_antennas):
            for rx_antenna in range(self.receiver.num_antennas):
                # of dimension, #paths x #snap_shots, along the third dimension are the samples
                # choose first snapshot, i.e. assume static
                cir_txa_rxa = path_gains[rx_antenna, tx_antenna, :]
                tau_txa_rxa = path_delays[rx_antenna, tx_antenna, :]

                time_delay_in_samples_vec = np.around(
                    tau_txa_rxa * self.scenario.sampling_rate).astype(int)

                for delay_idx, delay_in_samples in enumerate(
                        time_delay_in_samples_vec):

                    impulse_response[:, rx_antenna, tx_antenna, delay_in_samples] += (
                        cir_txa_rxa[delay_idx]
                    )
        return impulse_response
    
    @classmethod
    def to_yaml(cls: Type[QuadrigaChannel], representer: SafeRepresenter, node: QuadrigaChannel) -> MappingNode:
        """Serialize a QuadrigaChannel object to YAML.

        Args:
            representer (SafeRepresenter):
                A handle to a representer used to generate valid YAML code.
                The representer gets passed down the serialization tree to each node.

            node (QuadrigaChannel):
                The QuadrigaChannel instance to be serialized.

        Returns:
            Node:
                The serialized YAML node.
        """

        state = {
            'active': node.active,
            'gain': node.gain,
            'sync_offset_low': node.sync_offset_low,
            'sync_offset_high': node.sync_offset_high
        }

        transmitter_index, receiver_index = node.indices

        yaml = representer.represent_mapping(u'{.yaml_tag} {} {}'.format(cls, transmitter_index, receiver_index), state)
        return yaml

    @classmethod
    def from_yaml(cls: Type[QuadrigaChannel], constructor: SafeConstructor,  node: MappingNode) -> QuadrigaChannel:
        """Recall a new `QuadrigaChannel` instance from YAML.

        Args:
            constructor (SafeConstructor):
                A handle to the constructor extracting the YAML information.

            node (Node):
                YAML node representing the `QuadrigaChannel` serialization.

        Returns:
            QuadrigaChannel:
                Newly created `QuadrigaChannel` instance. The internal references to modems will be `None` and need to be
                initialized by the `scenario` YAML constructor.

        """

        # Handle empty yaml nodes
        if isinstance(node, ScalarNode):
            return cls()

        state = constructor.construct_mapping(node)
        return cls(**state)<|MERGE_RESOLUTION|>--- conflicted
+++ resolved
@@ -66,7 +66,6 @@
         """
 
         # Init base channel class
-<<<<<<< HEAD
         Channel.__init__(self, transmitter=transmitter,
                                receiver=receiver,
                                active=active,
@@ -74,9 +73,6 @@
                                sync_offset_low=sync_offset_low,
                                sync_offset_high=sync_offset_high,
                                random_generator=random_generator)
-=======
-        Channel.__init__(self, transmitter, receiver, scenario, active, gain)
->>>>>>> 3509e208
 
         # Register this channel at the interface
         self.__quadriga_interface.register_channel(self)
