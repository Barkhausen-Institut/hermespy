--- conflicted
+++ resolved
@@ -2,12 +2,7 @@
 """Chirp Frequency Shift Keying Waveform Generator."""
 
 from __future__ import annotations
-<<<<<<< HEAD
-from typing import Tuple, List, Type
-from functools import lru_cache
-=======
 from typing import Tuple, Type
->>>>>>> d148bd56
 from ruamel.yaml import SafeConstructor, SafeRepresenter, Node
 from scipy import integrate
 from scipy.constants import pi
@@ -23,7 +18,7 @@
 __license__ = "AGPLv3"
 __version__ = "0.1.0"
 __maintainer__ = "Tobias Kronauer"
-__email__ = "tobias.kronaue@barkhauseninstitut.org"
+__email__ = "tobias.kronauer@barkhauseninstitut.org"
 __status__ = "Prototype"
 
 
@@ -48,7 +43,6 @@
 
     def __init__(self,
                  modem: Modem = None,
-                 sampling_rate: float = None,
                  oversampling_factor: float = None,
                  modulation_order: int = None,
                  chirp_duration: float = None,
@@ -57,7 +51,16 @@
                  num_pilot_chirps: int = None,
                  num_data_chirps: int = None,
                  guard_interval: float = None) -> None:
-        """Object initialization."""
+        """Frequency Shift Keying Waveform Generator object initialization.
+
+        Args:
+
+            chirp_duration (float, optional):
+                Duration of a single chirp in seconds.
+
+            chirp_bandwidth (float, optional):
+                Bandwidth of a single chirp in Hz.
+        """
 
         # Default parameters
         self.__chirp_duration = 512e-6
@@ -90,13 +93,8 @@
 
         WaveformGenerator.__init__(self,
                                    modem=modem,
-                                   sampling_rate=sampling_rate,
                                    oversampling_factor=oversampling_factor,
                                    modulation_order=modulation_order)
-
-        # Guess sampling rate if not explicitly configured
-        if not sampling_rate:
-            self.sampling_rate = self.chirp_bandwidth * self.oversampling_factor
 
     @classmethod
     def to_yaml(cls: Type[WaveformGeneratorChirpFsk],
@@ -369,7 +367,7 @@
                 The number of samples.
         """
 
-        return int(ceil(self.chirp_duration * self.sampling_rate))
+        return int(ceil(self.chirp_duration * self.modem.scenario.sampling_rate))
 
     @property
     def chirps_in_frame(self) -> int:
@@ -391,7 +389,7 @@
                 Chirp timestamps.
         """
 
-        return np.arange(self.samples_in_chirp) / self.sampling_rate
+        return np.arange(self.samples_in_chirp) / self.modem.scenario.sampling_rate
 
     @property
     def samples_in_frame(self) -> int:
@@ -403,7 +401,7 @@
         """
 
         return (self.samples_in_chirp * self.chirps_in_frame +
-                int((np.around(self.__guard_interval * self.sampling_rate))))
+                int((np.around(self.__guard_interval * self.modem.scenario.sampling_rate))))
 
     @property
     def symbol_energy(self) -> float:
@@ -428,7 +426,8 @@
         """
 
         _, _, symbol_energy = self._prototypes()
-        return symbol_energy / self.bits_per_symbol
+        bit_energy = symbol_energy / self.bits_per_symbol
+        return bit_energy
 
     def map(self, data_bits: np.ndarray) -> np.ndarray:
 
@@ -515,7 +514,7 @@
             integrate.cumtrapz(
                 frequency,
                 dx=1 /
-                self.sampling_rate,
+                self.modem.scenario.sampling_rate,
                 initial=0)
 
         output_signal = amplitude * np.exp(1j * phase)
@@ -667,7 +666,7 @@
             frequency = initial_frequency + chirp_time * slope
             frequency[frequency > f1] -= self.chirp_bandwidth
 
-            phase = 2 * np.pi * integrate.cumtrapz(frequency, dx=1 / self.sampling_rate, initial=0)
+            phase = 2 * np.pi * integrate.cumtrapz(frequency, dx=1 / self.modem.scenario.sampling_rate, initial=0)
             cos_signal[idx, :] = np.exp(1j * phase)
             sin_signal[idx, :] = np.exp(1j * (phase - np.pi / 2))
 
