--- conflicted
+++ resolved
@@ -1,11 +1,27 @@
-from typing import List, Tuple
-
+# -*- coding: utf-8 -*-
+"""Waveform Generation for Phase-Shift-Keying Quadrature Amplitude Modulation."""
+
+from __future__ import annotations
+from typing import TYPE_CHECKING, Tuple, Optional, Type, Union
+from enum import Enum
+from ruamel.yaml import MappingNode, SafeRepresenter, SafeConstructor
 import numpy as np
 
 from modem.waveform_generator import WaveformGenerator
-from parameters_parser.parameters_psk_qam import ParametersPskQam
 from modem.tools.shaping_filter import ShapingFilter
 from modem.tools.psk_qam_mapping import PskQamMapping
+
+if TYPE_CHECKING:
+    from modem import Modem
+
+__author__ = "Tobias Kronauer"
+__copyright__ = "Copyright 2021, Barkhausen Institut gGmbH"
+__credits__ = ["Tobias Kronauer", "Jan Adler"]
+__license__ = "AGPLv3"
+__version__ = "0.1.0"
+__maintainer__ = "Tobias Kronauer"
+__email__ = "tobias.kronauer@barkhauseninstitut.org"
+__status__ = "Prototype"
 
 
 class WaveformGeneratorPskQam(WaveformGenerator):
@@ -24,10 +40,6 @@
     - no equalization (only amplitude and phase of first propagation path is compensated)
     """
 
-<<<<<<< HEAD
-    def __init__(self, param: ParametersPskQam) -> None:
-        """Creates a modem object
-=======
     class Equalization(Enum):
         """Equalization method applied at receiver."""
 
@@ -166,18 +178,15 @@
     @chirp_duration.setter
     def chirp_duration(self, duration: float) -> None:
         """Modify the chirp duration.
->>>>>>> d148bd56
-
-        Args:
-            param(ParametersPskQam): object containing all the relevant parameters
-            source(BitsSource): bits source for transmitter
-        """
-<<<<<<< HEAD
-        super().__init__(param)
-        self.param = param
-        self._set_frame_derived_parameters()
-        self._set_filters()
-=======
+
+        Args:
+            duration (float):
+                The new duration in seconds.
+
+        Raises:
+            ValueError:
+                If the duration is less or equal to zero.
+        """
 
         if duration < 0.0:
             raise ValueError("Chirp duration must be greater than zero")
@@ -280,57 +289,57 @@
     def create_frame(self, timestamp: int,
                      data_bits: np.array) -> Tuple[np.ndarray, int, int]:
 
->>>>>>> d148bd56
         self._set_sampling_indices()
         self._set_pulse_correlation_matrix()
 
-    def create_frame(self, timestamp: int,
-                     data_bits: np.array) -> Tuple[np.ndarray, int, int]:
-        frame = np.zeros(self._samples_in_frame, dtype=complex)
-        frame[self._symbol_idx[:self.param.number_preamble_symbols]] = 1
-        start_index_data = self.param.number_preamble_symbols
-        end_index_data = self.param.number_preamble_symbols + self.param.number_data_symbols
+        frame = np.zeros(self.samples_in_frame, dtype=complex)
+        frame[self._symbol_idx[:self.num_preamble_symbols]] = 1
+        start_index_data = self.num_preamble_symbols
+        end_index_data = self.num_preamble_symbols + self.num_data_symbols
         frame[self._symbol_idx[start_index_data: end_index_data]
-              ] = self._mapping.get_symbols(data_bits)
+              ] = self.__mapping.get_symbols(data_bits)
         frame[self._symbol_idx[end_index_data:]] = 1
 
-        output_signal = self._filter_tx.filter(frame)
-
-        initial_sample_num = timestamp - self._filter_tx.delay_in_samples
-        timestamp += self._samples_in_frame
+        output_signal = self.tx_filter.filter(frame)
+
+        initial_sample_num = timestamp - self.tx_filter.delay_in_samples
+        timestamp += self.samples_in_frame
 
         return output_signal[np.newaxis, :], timestamp, initial_sample_num
 
     def receive_frame(self,
                       rx_signal: np.ndarray,
                       timestamp_in_samples: int,
-                      noise_var: float) -> Tuple[List[np.ndarray], np.ndarray]:
-
-        useful_signal_length = self._samples_in_frame + self._filter_rx.delay_in_samples
+                      noise_var: float) -> Tuple[np.ndarray, np.ndarray]:
+
+        self._set_sampling_indices()
+        self._set_pulse_correlation_matrix()
+
+        useful_signal_length = self.samples_in_frame + self.rx_filter.delay_in_samples
 
         if rx_signal.shape[1] < useful_signal_length:
-            bits = None
+            bits = np.empty(0, dtype=int)
             rx_signal = np.array([])
         else:
             frame_signal = rx_signal[0, :useful_signal_length].ravel()
-            symbol_idx = self._data_symbol_idx + self._filter_rx.delay_in_samples + self._filter_tx.delay_in_samples
-
-            frame_signal = self._filter_rx.filter(frame_signal)
+            symbol_idx = self._data_symbol_idx + self.rx_filter.delay_in_samples + self.tx_filter.delay_in_samples
+
+            frame_signal = self.rx_filter.filter(frame_signal)
 
             # get channel gains (first tap only)
-            timestamps = (timestamp_in_samples + symbol_idx) / self.param.sampling_rate
-            channel = self._channel.get_impulse_response(timestamps)
+            timestamps = (timestamp_in_samples + symbol_idx) / self.modem.scenario.sampling_rate
+            channel = self.modem.reference_channel.impulse_response(timestamps)
             channel = channel[:, :, :, 0].ravel()
 
             # equalize
             rx_symbols = self._equalizer(frame_signal[symbol_idx], channel, noise_var)
 
             # detect
-            bits = self._mapping.detect_bits(rx_symbols)
-
-            rx_signal = rx_signal[:, self._samples_in_frame:]
-
-        return list([bits]), rx_signal
+            bits = self.__mapping.detect_bits(rx_symbols)
+
+            rx_signal = rx_signal[:, self.samples_in_frame:]
+
+        return np.ravel(bits), rx_signal
 
     def _equalizer(self, data_symbols: np.ndarray, channel: np.ndarray, noise_var) -> np.ndarray:
         """Equalize the received data symbols
@@ -356,7 +365,7 @@
             h_matrix = self._pulse_correlation_matrix
             h_matrix_hermitian = h_matrix.conjugate().T
 
-            if self.param.equalizer == "MMSE":
+            if self.equalization == WaveformGeneratorPskQam.Equalization.MMSE:
                 snr_factor = noise_var * h_matrix
 
             isi_equalizer = np.matmul(h_matrix_hermitian,
@@ -371,97 +380,156 @@
 
         return equalized_symbols
 
-    def _set_frame_derived_parameters(self) -> None:
-        """ Derives local frame-specific parameter based on parameter class
-        """
-        # derived parameters
-        if self.param.number_preamble_symbols > 0 or self.param.number_postamble_symbols > 0:
-            self._samples_in_pilot = int(
-                np.round(
-                    self.param.sampling_rate /
-                    self.param.pilot_symbol_rate))
-        else:
-            self._samples_in_pilot = 0
-
-        self._samples_in_guard = int(
-            np.round(
-                self.param.guard_interval *
-                self.param.sampling_rate))
-
-        self._samples_in_frame = int(
-            (self.param.number_preamble_symbols +
-             self.param.number_postamble_symbols) *
-            self._samples_in_pilot +
-            self._samples_in_guard +
-            self.param.oversampling_factor *
-            self.param.number_data_symbols)
-        self._mapping = PskQamMapping(self.param.modulation_order, is_complex=self.param.modulation_is_complex)
-
-    def _set_filters(self) -> None:
-        """ Initializes transmit and reception filters based on parameter class
-        """
-        self._filter_tx = ShapingFilter(
-            self.param.filter_type,
-            self.param.oversampling_factor,
-            is_matched=False,
-            length_in_symbols=self.param.filter_length_in_symbols,
-            roll_off=self.param.roll_off_factor,
-            bandwidth_factor=self.param.bandwidth /
-            self.param.symbol_rate)
-
-        if self.param.filter_type == "RAISED_COSINE":
-            # for raised cosine, receive filter is a low-pass filter with
-            # bandwidth Rs(1+roll-off)/2
-            self._filter_rx = ShapingFilter(
-                "RAISED_COSINE",
-                self.param.oversampling_factor,
-                self.param.filter_length_in_symbols,
-                0,
-                1. + self.param.roll_off_factor)
-        else:
-            # for all other filter types, receive filter is a matched filter
-            self._filter_rx = ShapingFilter(
-                self.param.filter_type,
-                self.param.oversampling_factor,
-                is_matched=True,
-                length_in_symbols=self.param.filter_length_in_symbols,
-                roll_off=self.param.roll_off_factor,
-                bandwidth_factor=self.param.bandwidth /
-                self.param.symbol_rate)
-
-        self._samples_overhead_in_frame = self._filter_rx.delay_in_samples
+    @property
+    def num_pilot_samples(self) -> int:
+        """Number of samples within the pilot section of a frame.
+
+        Returns:
+            int: Number of pilot samples.
+        """
+
+        if self.num_preamble_symbols < 1 and self.num_postamble_symbols < 1:
+            return 0
+
+        return int(np.round(self.modem.scenario.sampling_rate / self.pilot_rate))
+
+    @property
+    def num_guard_samples(self) -> int:
+        """Number of samples within the guarding section of a frame.
+
+        Returns:
+            int: Number of samples.
+        """
+
+        return int(np.round(self.guard_interval * self.modem.scenario.sampling_rate))
+
+    @property
+    def guard_interval(self) -> float:
+        """Frame guard interval.
+
+        Returns:
+            float: Interval in seconds.
+        """
+
+        return self.__guard_interval
+
+    @guard_interval.setter
+    def guard_interval(self, interval: float) -> None:
+        """Modify frame guard interval.
+
+        Args:
+            interval (float): Interval in seconds.
+
+        Raises:
+            ValueError: If `interval` is smaller than zero.
+        """
+
+        if interval < 0.0:
+            raise ValueError("Guard interval must be greater or equal to zero")
+
+        self.__guard_interval = interval
+        
+    @property
+    def pilot_rate(self) -> float:
+        """Frame pilot symbol rate.
+
+        Returns:
+            float: Rate in seconds.
+        """
+
+        return self.__pilot_rate
+
+    @pilot_rate.setter
+    def pilot_rate(self, rate: float) -> None:
+        """Modify frame pilot symbol rate.
+
+        Args:
+            rate (float): Rate in seconds.
+
+        Raises:
+            ValueError: If `rate` is smaller than zero.
+        """
+
+        if rate < 0.0:
+            raise ValueError("Pilot symbol rate must be greater or equal to zero")
+
+        self.__pilot_rate = rate
+
+    @property
+    def samples_in_frame(self) -> int:
+
+        return int((self.num_preamble_symbols + self.num_postamble_symbols) *
+                   self.num_pilot_samples +
+                   self.num_guard_samples +
+                   self.oversampling_factor * self.num_data_symbols)
+
+    @property
+    def num_data_symbols(self) -> int:
+        """Number of data symbols per frame.
+
+        Returns:
+            int: Number of data symbols.
+        """
+
+        return self.__num_data_symbols
+
+    @num_data_symbols.setter
+    def num_data_symbols(self, num: int) -> None:
+        """Modify number of data symbols per frame.
+
+        Args:
+            num (int): Number of data symbols.
+
+        Raises:
+            ValueError: If `num` is smaller than zero.
+        """
+
+        if num < 0:
+            raise ValueError("Number of data symbols must be greater or equal to zero")
+
+        self.__num_data_symbols = num
+
+    @property
+    def bits_per_frame(self) -> int:
+        return self.__num_data_symbols * int(np.log2(self.modulation_order))
+
+    @property
+    def samples_overhead_in_frame(self) -> int:
+        """Number of samples appended to frame due to filtering impulse responses.
+
+        Returns:
+            int: Number of samples.
+        """
+
+        return self.rx_filter.delay_in_samples
 
     def _set_sampling_indices(self) -> None:
         """ Determines the sampling instants for pilots and data at a given frame
         """
-        # create a vector with the position of every pilot and data symbol in a
-        # frame
-        preamble_symbol_idx = np.arange(
-            self.param.number_preamble_symbols) * self._samples_in_pilot
-        start_idx = self.param.number_preamble_symbols * self._samples_in_pilot
-        self._data_symbol_idx = start_idx + \
-            np.arange(self.param.number_data_symbols) * \
-            self.param.oversampling_factor
-        start_idx += self.param.number_data_symbols * self.param.oversampling_factor
-        postamble_symbol_idx = start_idx + \
-            np.arange(self.param.number_postamble_symbols) * \
-            self._samples_in_pilot
-        self._symbol_idx = np.concatenate(
-            (preamble_symbol_idx, self._data_symbol_idx, postamble_symbol_idx))
-
-        self._data_symbol_idx += int(self.param.oversampling_factor / 2)
-        self._symbol_idx += int(self.param.oversampling_factor / 2)
+
+        if self._data_symbol_idx is None:
+            # create a vector with the position of every pilot and data symbol in a
+            # frame
+            preamble_symbol_idx = np.arange(
+                self.num_preamble_symbols) * self.num_pilot_samples
+            start_idx = self.num_preamble_symbols * self.num_pilot_samples
+            self._data_symbol_idx = start_idx + \
+                np.arange(self.num_data_symbols) * \
+                self.oversampling_factor
+            start_idx += self.num_data_symbols * self.oversampling_factor
+            postamble_symbol_idx = start_idx + \
+                np.arange(self.num_postamble_symbols) * \
+                self.num_pilot_samples
+            self._symbol_idx = np.concatenate(
+                (preamble_symbol_idx, self._data_symbol_idx, postamble_symbol_idx))
+
+            self._data_symbol_idx += int(.5 * self.oversampling_factor)
+            self._symbol_idx += int(.5 * self.oversampling_factor)
 
     def _set_pulse_correlation_matrix(self):
         """ Creates a matrix with autocorrelation among pulses at different instants
         """
 
-<<<<<<< HEAD
-        if self.param.filter_type == 'FMCW' and self.param.equalizer != "NONE":
-            ######################################################################################
-            # calculate the correlation matrix between data symbols sampled at different instants
-            ######################################################################################
-=======
         if self._pulse_correlation_matrix is None:
 
             if self.tx_filter.filter_type == ShapingFilter.FilterType.FMCW and \
@@ -508,41 +576,55 @@
     @property
     def power(self) -> float:
         return 1 / self.oversampling_factor
->>>>>>> d148bd56
-
-            # generate an NxN matrix with the time differences between the sampling instants of the N symbols
-            # i.e., time_delay_matrix(i,j) = T_i - T_j, with T_i the sampling instant of the i-th symbol
-            time_delay_matrix = np.zeros((self.param.number_data_symbols, self.param.number_data_symbols))
-            for row in range(self.param.number_data_symbols):
-                time_delay_matrix[row, :] = np.arange(row, row - self.param.number_data_symbols, -1)
-            time_delay_matrix = time_delay_matrix / self.param.symbol_rate
-
-            # the correlation between two symbols r_i and r_j is obtained as a known function of the difference between
-            # their sampling instants
-            non_zero_idx = np.nonzero(time_delay_matrix)
-            isi_matrix = np.ones((self.param.number_data_symbols, self.param.number_data_symbols))
-            isi_matrix[non_zero_idx] = (np.sin(np.pi * self.param.chirp_bandwidth * time_delay_matrix[non_zero_idx] *
-                                               (1 - np.abs(time_delay_matrix[non_zero_idx]
-                                                           / self.param.chirp_duration))) /
-                                        (np.pi * self.param.chirp_bandwidth * time_delay_matrix[non_zero_idx]))
-
-            time_idx = np.nonzero(np.abs(time_delay_matrix) > self.param.chirp_duration)
-            isi_matrix[time_idx] = 0
-
-            self._pulse_correlation_matrix = isi_matrix
-        else:
-            self._pulse_correlation_matrix = np.array([])
-
-    def get_bit_energy(self) -> float:
-        return 1 / self.param.bits_per_symbol
-
-    def get_symbol_energy(self) -> float:
-        return 1.0
-
-<<<<<<< HEAD
-    def get_power(self) -> float:
-        return 1 / self.param.oversampling_factor
-=======
+
+    @classmethod
+    def to_yaml(cls: Type[WaveformGeneratorPskQam],
+                representer: SafeRepresenter,
+                node: WaveformGeneratorPskQam) -> MappingNode:
+        """Serialize an `WaveformGeneratorPskQam` object to YAML.
+
+        Args:
+            representer (SafeRepresenter):
+                A handle to a representer used to generate valid YAML code.
+                The representer gets passed down the serialization tree to each node.
+
+            node (WaveformGeneratorPskQam):
+                The `WaveformGeneratorPskQam` instance to be serialized.
+
+        Returns:
+            Node:
+                The serialized YAML node
+        """
+
+        state = {
+            "oversampling_factor": node.oversampling_factor,
+            "modulation_order": node.modulation_order,
+            "tx_filter": node.tx_filter,
+            "rx_filter": node.rx_filter,
+            "chirp_duration": node.chirp_duration,
+            "chirp_bandwidth": node.chirp_bandwidth,
+            "num_preamble_symbols": node.num_preamble_symbols,
+            "num_data_symbols": node.num_data_symbols,
+            "num_postamble_symbols": node.num_postamble_symbols,
+            "pilot_rate": node.pilot_rate,
+            "guard_interval": node.guard_interval,
+            "equalization": node.equalization
+        }
+        return representer.represent_mapping(cls.yaml_tag, state)
+
+    @classmethod
+    def from_yaml(cls: Type[WaveformGeneratorPskQam],
+                  constructor: SafeConstructor,
+                  node: MappingNode) -> WaveformGeneratorPskQam:
+        """Recall a new `WaveformGeneratorPskQam` instance from YAML.
+
+        Args:
+            constructor (SafeConstructor):
+                A handle to the constructor extracting the YAML information.
+
+            node (Node):
+                YAML node representing the `WaveformGeneratorPskQam` serialization.
+
         Returns:
             WaveformGeneratorPskQam:
                 Newly created `WaveformGeneratorPskQam` instance.
@@ -591,5 +673,4 @@
             generator.tx_filter = tx_filter
             generator.rx_filter = rx_filter
 
-        return generator
->>>>>>> d148bd56
+        return generator