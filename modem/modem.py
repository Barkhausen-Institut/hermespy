--- conflicted
+++ resolved
@@ -17,12 +17,9 @@
 from modem.coding.repetition_encoder import RepetitionEncoder
 from modem.coding.ldpc_encoder import LdpcEncoder
 from modem.coding.encoder import Encoder
-<<<<<<< HEAD
 from modem.coding.encoder_manager import EncoderManager
 from modem.coding.encoder_factory import EncoderFactory
-=======
 from modem.coding.crc_encoder import CrcEncoder
->>>>>>> 1574fd7d
 from source.bits_source import BitsSource
 from channel.channel import Channel
 
@@ -51,7 +48,6 @@
         self.param = param
         self.source = source
 
-<<<<<<< HEAD
         self.encoder_factory = EncoderFactory()
         self.encoder_manager = EncoderManager()
 
@@ -61,15 +57,6 @@
                 encoding_params, encoding_type,
                 self.param.technology.bits_in_frame)
             self.encoder_manager.add_encoder(encoder)
-=======
-        self.encoder: Encoder
-        if self.param.encoding_type.upper() == "REPETITION":
-            self.encoder = RepetitionEncoder(self.param.encoding_params, self.param.technology.bits_in_frame)
-        elif self.param.encoding_type.upper() == "LDPC":
-            self.encoder = LdpcEncoder(self.param.encoding_params, self.param.technology.bits_in_frame)
-        else:
-            self.encoder = RepetitionEncoder(ParametersRepetitionEncoder(), self.param.technology.bits_in_frame)
->>>>>>> 1574fd7d
 
         # create crc encoder
         params = ParametersEncoder()
@@ -128,15 +115,9 @@
 
         while timestamp < number_of_samples:
             data_bits_per_frame = self.source.get_bits(
-<<<<<<< HEAD
                 self.encoder_manager.encoders[0].source_bits)
 
             encoded_bits_per_frame = self.encoder_manager.encode(data_bits_per_frame)
-=======
-                self.crc_encoder.source_bits)
-            data_bits_per_frame_crc = self.crc_encoder.encode(data_bits_per_frame)
-            encoded_bits_per_frame = self.encoder.encode(data_bits_per_frame_crc)
->>>>>>> 1574fd7d
             encoded_bits_per_frame_flattened = np.array([], dtype=int)
             for block in encoded_bits_per_frame:
                 encoded_bits_per_frame_flattened = np.append(
@@ -224,12 +205,7 @@
                 timestamp_in_samples += initial_size - rx_signal.shape[1]
 
             if not bits_rx[0] is None:
-<<<<<<< HEAD
                 bits_rx_decoded = self.encoder_manager.decode(bits_rx)
-=======
-                bits_rx_decoded = self.encoder.decode(bits_rx)
-                bits_rx_no_crc = self.crc_encoder.decode(bits_rx_decoded)
->>>>>>> 1574fd7d
                 all_bits.extend(bits_rx_decoded)
         return all_bits
 
