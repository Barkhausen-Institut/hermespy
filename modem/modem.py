<<<<<<< HEAD
from parameters_parser.parameters_encoder import ParametersEncoder
from typing import List

from numpy import random as rnd
import numpy as np
from typing import Tuple, Generic, TypeVar, Any

from parameters_parser.parameters_modem import ParametersModem
from parameters_parser.parameters_psk_qam import ParametersPskQam
from parameters_parser.parameters_chirp_fsk import ParametersChirpFsk
from parameters_parser.parameters_ofdm import ParametersOfdm
from modem.waveform_generator_psk_qam import WaveformGeneratorPskQam
from modem.waveform_generator_chirp_fsk import WaveformGeneratorChirpFsk
from modem.waveform_generator_ofdm import WaveformGeneratorOfdm
from modem.rf_chain import RfChain
from modem.coding.encoder import Encoder
from modem.coding.encoder_manager import EncoderManager
from modem.coding.encoder_factory import EncoderFactory
from modem.coding.crc_encoder import CrcEncoder
=======
from __future__ import annotations
from typing import Tuple, List, Type, TYPE_CHECKING, Optional
from abc import abstractmethod
from enum import Enum
import numpy as np
from ruamel.yaml import SafeRepresenter, MappingNode, ScalarNode

from modem.precoding import Precoding
from coding import EncoderManager
from modem.waveform_generator import WaveformGenerator
from modem.rf_chain import RfChain
>>>>>>> 41b8e10b
from source.bits_source import BitsSource

if TYPE_CHECKING:
    from scenario import Scenario


class TransmissionMode(Enum):
    """Direction of transmission.
    """

    Rx = 1  # Receive mode
    Tx = 2  # Transmit mode


class Modem:
    """Implements a modem.

    The modem consists of an analog RF chain, a waveform generator, and can be used
    either for transmission or reception of a given technology.
    """

<<<<<<< HEAD
    def __init__(self, param: P, source: BitsSource,
                 rng_hardware: rnd.RandomState,
                 rng_source: rnd.RandomState,
                 tx_modem=None) -> None:
        self.param = param
        self.source = source

        self.encoder_factory = EncoderFactory()
        self.encoder_manager = EncoderManager()

        for encoding_type, encoding_params in zip(
                            self.param.encoding_type, self.param.encoding_params):
            encoder: Encoder = self.encoder_factory.get_encoder(
                encoding_params, encoding_type,
                self.param.technology.bits_in_frame,
                rng_source)
            self.encoder_manager.add_encoder(encoder)

        self.waveform_generator: Any
        if isinstance(param.technology, ParametersPskQam):
            self.waveform_generator = WaveformGeneratorPskQam(param.technology)
        elif isinstance(param.technology, ParametersChirpFsk):
            self.waveform_generator = WaveformGeneratorChirpFsk(param.technology)
        elif isinstance(param.technology, ParametersOfdm):
            self.waveform_generator = WaveformGeneratorOfdm(param.technology)
        else:
            raise ValueError(
                "invalid technology in constructor of Modem class")
        # if this is a received modem, link to tx modem must be provided
        self._paired_tx_modem = tx_modem
        self.power_factor = 1.  # if this is a transmit modem, signal is scaled to the desired power, depending on the
        # current power factor

        self.rf_chain = RfChain(param.rf_chain, self.waveform_generator.get_power(), rng_hardware,)
=======
    yaml_tag = 'Modem'
    __scenario: Optional[Scenario]
    __position: Optional[np.ndarray]
    __orientation: Optional[np.ndarray]
    __topology: np.ndarray
    __carrier_frequency: float
    __sampling_rate: float
    __linear_topology: bool
    __encoder_manager: EncoderManager
    __precoding: Precoding
    __bits_source: BitsSource
    __waveform_generator: Optional[WaveformGenerator]
    __tx_power: float
    __rf_chain: RfChain

    def __init__(self,
                 scenario: Scenario = None,
                 position: np.array = None,
                 orientation: np.array = None,
                 topology: np.ndarray = None,
                 carrier_frequency: float = None,
                 sampling_rate: float = None,
                 bits: BitsSource = None,
                 encoding: EncoderManager = None,
                 precoding: Precoding = None,
                 waveform: WaveformGenerator = None,
                 tx_power: float = None,
                 rfchain: RfChain = None) -> None:
        """Object initialization.

        Args:
            scenario (Scenario):
                The scenario this modem is attached to.

            topology (np.ndarray, optional)
        """

        self.__scenario = None
        self.__position = None
        self.__orientation = None
        self.__topology = np.zeros((1, 3), dtype=float)
        self.__carrier_frequency = 800e6
        self.__sampling_rate = 1e3
        self.__linear_topology = False
        self.__bits_source = BitsSource()
        self.__encoder_manager = EncoderManager()
        self.__precoding = Precoding()
        self.__waveform_generator = None
        self.__tx_power = 1.0
        self.__rf_chain = RfChain()

        if scenario is not None:
            self.scenario = scenario

        if position is not None:
            self.position = position

        if orientation is not None:
            self.orientation = orientation

        if topology is not None:
            self.topology = topology

        if carrier_frequency is not None:
            self.carrier_frequency = carrier_frequency

        if sampling_rate is not None:
            self.sampling_rate = sampling_rate

        if bits is not None:
            self.bits_source = bits

        if encoding is not None:
            self.__encoder_manager = encoding

        if precoding is not None:
            self.__precoding = precoding

        if waveform is not None:
            self.waveform_generator = waveform

        if tx_power is not None:
            self.tx_power = tx_power

        if rfchain is not None:
            self.rf_chain = rfchain

    @classmethod
    def to_yaml(cls: Type[Modem], representer: SafeRepresenter, node: Modem) -> MappingNode:
        """Serialize a modem object to YAML.

        Args:
            representer (SafeRepresenter):
                A handle to a representer used to generate valid YAML code.
                The representer gets passed down the serialization tree to each node.

            node (Modem):
                The modem instance to be serialized.

        Returns:
            Node:
                The serialized YAML node.
        """

        serialization = {
            "carrier_frequency": node.__carrier_frequency,
            "sampling_rate": node.__sampling_rate,
            "tx_power": node.__tx_power,
            BitsSource.yaml_tag: node.__bits_source,
            EncoderManager.yaml_tag: node.__encoder_manager,
            Precoding.yaml_tag: node.__precoding,
            RfChain.yaml_tag: node.__rf_chain,
        }

        if node.waveform_generator is not None:
            serialization[node.waveform_generator.yaml_tag] = node.waveform_generator

        mapping: MappingNode = representer.represent_mapping(cls.yaml_tag, serialization)

        if node.__position is not None:

            sequence = representer.represent_list(node.__position.tolist())
            sequence.flow_style = True
            mapping.value.append((ScalarNode('tag:yaml.org,2002:str', 'position'), sequence))

        if node.__orientation is not None:

            sequence = representer.represent_list(node.__orientation.tolist())
            sequence.flow_style = True
            mapping.value.append((ScalarNode('tag:yaml.org,2002:str', 'orientation'), sequence))

        return mapping

    @property
    def scenario(self) -> Scenario:
        """Access the scenario this modem is attached to.

        Returns:
            Scenario:
                The referenced scenario.

        Raises:
            RuntimeError: If the modem is currently floating.
        """

        if self.__scenario is None:
            raise RuntimeError("Error trying to access the scenario of a floating modem")

        return self.__scenario

    @scenario.setter
    def scenario(self, scenario: Scenario) -> None:
        """Attach the modem to a specific scenario.

        This can only be done once to a floating modem.

        Args:
            scenario (Scenario): The scenario this modem should be attached to.

        Raises:
            RuntimeError: If the modem is already attached to a scenario.
        """

        if self.__scenario is not None:
            raise RuntimeError("Error trying to modify the scenario of an already attached modem")

        self.__scenario = scenario
>>>>>>> 41b8e10b

    @property
    @abstractmethod
    def index(self) -> int:
        """The index of this modem in the scenario.

        Returns:
            int:
                The index.
        """

        pass

    @property
    @abstractmethod
    def paired_modems(self) -> List[Modem]:
        """The modems connected to this modem over an active channel.

        Returns:
            List[Modem]:
                A list of paired modems.
        """

        pass

    def send(self,
             drop_duration: Optional[float] = None,
             data_bits: Optional[np.array] = None) -> np.ndarray:
        """Returns an array with the complex baseband samples of a waveform generator.

        The signal may be distorted by RF impairments.

        Args:
            drop_duration (float, optional): Length of signal in seconds.
            data_bits (np.array, optional): Data bits to be sent via this transmitter.

        Returns:
            np.ndarray:
                Complex baseband samples, rows denoting transmitter antennas and
                columns denoting samples.

        Raises:
            ValueError: If not enough data bits were provided to generate as single frame.
        """
        # coded_bits = self.encoder.encoder(data_bits)
        number_of_samples = int(np.ceil(drop_duration * self.sampling_rate))
        timestamp = 0
        frame_index = 1

<<<<<<< HEAD
        while timestamp < number_of_samples:
            data_bits_per_frame = self.source.get_bits(self.encoder_manager.source_bits)
=======
        num_code_bits = self.waveform_generator.bits_per_frame
        num_data_bits = self.encoder_manager.required_num_data_bits(num_code_bits)

        # Generate source data bits if none are provided
        if data_bits is None:
            data_bits = self.__bits_source.get_bits(num_data_bits)[0]
>>>>>>> 41b8e10b

        # Make sure enough data bits were provided
        elif len(data_bits) < num_data_bits:
            raise ValueError("Number of provided data bits is insufficient to generate a single frame")

        # Apply channel coding to the source bits
        code_bits = self.encoder_manager.encode(data_bits, num_code_bits)

        while timestamp < number_of_samples:

            # Generate base-band waveforms
            frame, timestamp, initial_sample_num = self.waveform_generator.create_frame(
                timestamp, code_bits)

            if frame_index == 1:
                tx_signal, samples_delay = self._allocate_drop_size(
                    initial_sample_num, number_of_samples)

            tx_signal, samples_delay = self._add_frame_to_drop(
                initial_sample_num, samples_delay, tx_signal, frame)
            frame_index += 1

        tx_signal = self.rf_chain.send(tx_signal)
        tx_signal = self._adjust_tx_power(tx_signal)
        return tx_signal

    def _add_frame_to_drop(self, initial_sample_num: int,
                           samples_delay: int, tx_signal: np.ndarray,
                           frame: np.ndarray) -> Tuple[np.ndarray, int]:
        initial_sample_idx = samples_delay + initial_sample_num
        end_sample_idx = initial_sample_idx + frame.shape[1]

        if end_sample_idx > tx_signal.shape[1]:
            # last frame may be larger than allocated space, because of
            # filtering
            tx_signal = np.append(
                tx_signal, np.zeros((self.num_antennas, end_sample_idx - tx_signal.shape[1])), axis=1)

        tx_signal[:, initial_sample_idx:end_sample_idx] += frame
        return tx_signal, samples_delay

    def _allocate_drop_size(self, initial_sample_num: int,
                            number_of_samples: int) -> Tuple[np.ndarray, int]:
        if initial_sample_num < 0:
            # first frame may start before 0 because of filtering
            samples_delay = -initial_sample_num
        else:
            samples_delay = 0

        tx_signal = np.zeros((self.num_antennas, number_of_samples - initial_sample_num),
                             dtype=complex)
        return tx_signal, samples_delay

    def _adjust_tx_power(self, tx_signal: np.ndarray) -> np.ndarray:
        """Adjusts power of tx_signal by power factor."""
        if self.tx_power != 0:
            power = self.waveform_generator.power

            self.power_factor = self.tx_power / power
            tx_signal = tx_signal * np.sqrt(self.power_factor)

        return tx_signal

    def receive(self, input_signal: np.ndarray, noise_var: float) -> np.ndarray:
        """Demodulates the signal received.

        The received signal may be distorted by RF imperfections before demodulation and decoding.

        Args:
            input_signal (np.ndarray): Received signal.
            noise_var (float): noise variance (for equalization).

        Returns:
            np.array: Detected bits as a list of data blocks for the drop.
        """
        rx_signal = self.rf_chain.receive(input_signal)

        # If no receiving waveform generator is configured, no signal is being received
        if self.waveform_generator is None:
            return np.empty(0, dtype=complex)

        # normalize signal to expected input power
        rx_signal = rx_signal / np.sqrt(1.0)  # TODO: Re-implement pair power factor
        noise_var = noise_var / 1.0           # TODO: Re-implement pair power factor

        received_bits = np.empty(0, dtype=int)
        timestamp_in_samples = 0

        while rx_signal.size:
            initial_size = rx_signal.shape[1]
            frame_bits, rx_signal = self.waveform_generator.receive_frame(
                rx_signal, timestamp_in_samples, noise_var)

            if rx_signal.size:
                timestamp_in_samples += initial_size - rx_signal.shape[1]

            received_bits = np.append(received_bits, frame_bits)

        decoded_bits = self.encoder_manager.decode(received_bits)
        return decoded_bits

    def get_bit_energy(self) -> float:
        """Returns the average bit energy of the modulated signal.
        """
        R = self.encoder_manager.rate
        return self.waveform_generator.bit_energy * self.power_factor / R

    def get_symbol_energy(self) -> float:
        """Returns the average symbol energy of the modulated signal.
        """
        R = self.encoder_manager.rate
        return self.waveform_generator.symbol_energy * self.power_factor / R

    @property
    def position(self) -> np.array:
        """Access the modem's position.

        Returns:
            np.array:
                The modem position in xyz-coordinates.
        """

        return self.__position

    @position.setter
    def position(self, position: np.array) -> None:
        """Update the modem's position.

        Args:
            position (np.array):
                The modem's new position.
        """

        self.__position = position

    @property
    def orientation(self) -> np.array:
        """Access the modem's orientation.

        Returns:
            np.array:
                The modem orientation as a normalized quaternion.
        """

        return self.__orientation

    @orientation.setter
    def orientation(self, orientation: np.array) -> None:
        """Update the modem's orientation.

        Args:
            orientation(np.array):
                The new modem orientation.
        """

        self.__orientation = orientation

    @property
    def topology(self) -> np.ndarray:
        """Access the configured sensor array topology.

        Returns:
            np.ndarray:
                A matrix of m x 3 entries describing the sensor array topology.
                Each row represents the xyz-location of a single antenna within an array of m antennas.
        """

        return self.__topology

    @topology.setter
    def topology(self, topology: np.ndarray) -> None:
        """Update the configured sensor array topology.

        Args:
            topology (np.ndarray):
                A matrix of m x 3 entries describing the sensor array topology.
                Each row represents the xyz-location of a single antenna within an array of m antennas.

        Raises:
            ValueError:
                If the first dimension `topology` is smaller than 1 or its second dimension is larger than 3.
        """

        if len(topology.shape) > 2:
            raise ValueError("The topology array must be of dimension 2")

        if topology.shape[0] < 1:
            raise ValueError("The topology must contain at least one sensor")

        if len(topology.shape) > 1:

            if topology.shape[1] > 3:
                raise ValueError("The second topology dimension must contain 3 fields (xyz)")

            self.__topology = np.zeros((topology.shape[0], 3), dtype=float)
            self.__topology[:, :topology.shape[1]] = topology

        else:

            self.__topology = np.zeros((topology.shape[0], 3), dtype=float)
            self.__topology[:, 0] = topology

        # Automatically detect linearity in default configurations, where all sensor elements
        # are oriented along the local x-axis.
        axis_sums = np.sum(self.__topology, axis=0)

        if (axis_sums[1] + axis_sums[2]) < 1e-10:
            self.__is_linear = True

    @property
    def carrier_frequency(self) -> float:
        """Access the configured carrier frequency of the RF signal.

        Returns:
            float:
                Carrier frequency in Hz.
        """

        return self.__carrier_frequency

    @carrier_frequency.setter
    def carrier_frequency(self, carrier_frequency: float) -> None:
        """Modify the configured center frequency of the steered RF-signal.

        Args:
            carrier_frequency (float):
                Carrier frequency in Hz.

        Raises:
            ValueError:
                If center frequency is less than zero.
        """

        if carrier_frequency < 0.0:
            raise ValueError("Carrier frequency must be greater or equal to zero")

        self.__carrier_frequency = carrier_frequency

    @property
    def sampling_rate(self) -> float:
        """Access the rate at which the analog signals are sampled.

        Returns:
            float:
                Signal sampling rate in Hz.
        """

        return self.__sampling_rate

    @sampling_rate.setter
    def sampling_rate(self, value: float) -> None:
        """Modify the rate at which the analog signals are sampled.

        Args:
            value (float):
                Signal sampling rate in Hz.

        Raises:
            ValueError:
                If the sampling rate is less or equal to zero.
        """

        if value <= 0.0:
            raise ValueError("Sampling rate must be greater than zero")

        self.__sampling_rate = value

    @property
    def linear_topology(self) -> bool:
        """Access the configured linearity flag.

        Returns:
            bool:
                A boolean flag indicating whether this array is considered to be one-dimensional.
        """

        return self.__linear_topology

    @property
    def num_antennas(self) -> int:
        """The number of physical antennas available to the modem.

        For a transmitter this represents the number of transmitting antennas,
        or a receiver the respective receiving ones

        Returns:
            int:
                The number of physical antennas available to the modem.
        """

        return self.__topology.shape[0]

#    @property
#    def num_streams(self) -> int:
#        """The number of data streams generated by the modem.
#
#        The number of data streams is always less or equal to the number of available antennas `num_antennas`.
#
#        Returns:
#            int:
#                The number of data streams generated by the modem.
#        """
#
#        # For now, only beamforming influences the number of data streams.
#        # This might change in future!
#        return self.__beamformer.num_streams

    @property
    def encoder_manager(self) -> EncoderManager:
        """Access the modem's encoder management.

        Returns:
            EncoderManager:
                Handle to the modem's encoder instance.
        """

        return self.__encoder_manager

    @property
    def bits_source(self) -> BitsSource:
        """Access the modem's configured bits source.

        Returns:
            BitsSource:
                Handle to the modem's bit source instance.
        """

        return self.__bits_source

    @bits_source.setter
    def bits_source(self, bits_source: BitsSource) -> None:
        """Configure the modem's bits source.

        Args:
            bits_source (BitsSource):
                The new bits source.
        """

        self.__bits_source = bits_source

    @property
    def waveform_generator(self) -> WaveformGenerator:
        """Access the modem's configured waveform generator.

        Returns:
            WaveformGenerator:
                Handle to the modem's `WaveformGenerator` instance.
        """

        return self.__waveform_generator

    @waveform_generator.setter
    def waveform_generator(self, waveform_generator: WaveformGenerator) -> None:
        """Configure the modem's waveform generator.

        This modifies the referenced modem within the `waveform_generator` to this modem!

        Args:
            waveform_generator (WaveformGenerator):
                The new waveform generator instance.
        """

        self.__waveform_generator = waveform_generator
        self.__waveform_generator.modem = self

    @property
    def tx_power(self) -> float:
        """Power of the transmitted signal.

        Returns:
            float: Transmit power.
        """

        return self.__tx_power

    @tx_power.setter
    def tx_power(self, power: float) -> None:
        """Modify the power of the transmitted signal.

        Args:
            power (float): The new signal transmit power in Watts?.

        Raises:
            ValueError: If transmit power is negative.
        """

        if power < 0.0:
            raise ValueError("Transmit power must be greater or equal to zero")

        self.__tx_power = power

    @property
    def rf_chain(self) -> RfChain:
        """Access the modem's configured RF chain.

        Returns:
            RfChain:
                Handle to the modem's `RfChain` instance.
        """

        return self.__rf_chain

    @rf_chain.setter
    def rf_chain(self, rf_chain: RfChain) -> None:
        """Configure the modem's RF chain

        Args:
            rf_chain (RfChain):
                The new waveform `RfChain` instance.
        """

        self.__rf_chain = rf_chain

    @property
    def precoding(self) -> Precoding:
        """Access this modem's precoding configuration.

        Returns:
            Precoding: Handle to the configuration.
        """

        return self.__precoding

    @property
    def num_data_bits_per_frame(self) -> int:
        """Compute the number of required data bits to generate a single frame.

        Returns:
            int: The number of data bits.
        """

        num_code_bits = self.waveform_generator.bits_per_frame
        return self.encoder_manager.required_num_data_bits(num_code_bits)<|MERGE_RESOLUTION|>--- conflicted
+++ resolved
@@ -1,24 +1,3 @@
-<<<<<<< HEAD
-from parameters_parser.parameters_encoder import ParametersEncoder
-from typing import List
-
-from numpy import random as rnd
-import numpy as np
-from typing import Tuple, Generic, TypeVar, Any
-
-from parameters_parser.parameters_modem import ParametersModem
-from parameters_parser.parameters_psk_qam import ParametersPskQam
-from parameters_parser.parameters_chirp_fsk import ParametersChirpFsk
-from parameters_parser.parameters_ofdm import ParametersOfdm
-from modem.waveform_generator_psk_qam import WaveformGeneratorPskQam
-from modem.waveform_generator_chirp_fsk import WaveformGeneratorChirpFsk
-from modem.waveform_generator_ofdm import WaveformGeneratorOfdm
-from modem.rf_chain import RfChain
-from modem.coding.encoder import Encoder
-from modem.coding.encoder_manager import EncoderManager
-from modem.coding.encoder_factory import EncoderFactory
-from modem.coding.crc_encoder import CrcEncoder
-=======
 from __future__ import annotations
 from typing import Tuple, List, Type, TYPE_CHECKING, Optional
 from abc import abstractmethod
@@ -30,7 +9,6 @@
 from coding import EncoderManager
 from modem.waveform_generator import WaveformGenerator
 from modem.rf_chain import RfChain
->>>>>>> 41b8e10b
 from source.bits_source import BitsSource
 
 if TYPE_CHECKING:
@@ -52,42 +30,6 @@
     either for transmission or reception of a given technology.
     """
 
-<<<<<<< HEAD
-    def __init__(self, param: P, source: BitsSource,
-                 rng_hardware: rnd.RandomState,
-                 rng_source: rnd.RandomState,
-                 tx_modem=None) -> None:
-        self.param = param
-        self.source = source
-
-        self.encoder_factory = EncoderFactory()
-        self.encoder_manager = EncoderManager()
-
-        for encoding_type, encoding_params in zip(
-                            self.param.encoding_type, self.param.encoding_params):
-            encoder: Encoder = self.encoder_factory.get_encoder(
-                encoding_params, encoding_type,
-                self.param.technology.bits_in_frame,
-                rng_source)
-            self.encoder_manager.add_encoder(encoder)
-
-        self.waveform_generator: Any
-        if isinstance(param.technology, ParametersPskQam):
-            self.waveform_generator = WaveformGeneratorPskQam(param.technology)
-        elif isinstance(param.technology, ParametersChirpFsk):
-            self.waveform_generator = WaveformGeneratorChirpFsk(param.technology)
-        elif isinstance(param.technology, ParametersOfdm):
-            self.waveform_generator = WaveformGeneratorOfdm(param.technology)
-        else:
-            raise ValueError(
-                "invalid technology in constructor of Modem class")
-        # if this is a received modem, link to tx modem must be provided
-        self._paired_tx_modem = tx_modem
-        self.power_factor = 1.  # if this is a transmit modem, signal is scaled to the desired power, depending on the
-        # current power factor
-
-        self.rf_chain = RfChain(param.rf_chain, self.waveform_generator.get_power(), rng_hardware,)
-=======
     yaml_tag = 'Modem'
     __scenario: Optional[Scenario]
     __position: Optional[np.ndarray]
@@ -255,7 +197,6 @@
             raise RuntimeError("Error trying to modify the scenario of an already attached modem")
 
         self.__scenario = scenario
->>>>>>> 41b8e10b
 
     @property
     @abstractmethod
@@ -305,17 +246,12 @@
         timestamp = 0
         frame_index = 1
 
-<<<<<<< HEAD
-        while timestamp < number_of_samples:
-            data_bits_per_frame = self.source.get_bits(self.encoder_manager.source_bits)
-=======
         num_code_bits = self.waveform_generator.bits_per_frame
         num_data_bits = self.encoder_manager.required_num_data_bits(num_code_bits)
 
         # Generate source data bits if none are provided
         if data_bits is None:
             data_bits = self.__bits_source.get_bits(num_data_bits)[0]
->>>>>>> 41b8e10b
 
         # Make sure enough data bits were provided
         elif len(data_bits) < num_data_bits:
