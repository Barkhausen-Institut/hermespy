--- conflicted
+++ resolved
@@ -63,12 +63,7 @@
         elif isinstance(param.technology, ParametersChirpFsk):
             self.waveform_generator = WaveformGeneratorChirpFsk(param.technology)
         elif isinstance(param.technology, ParametersOfdm):
-<<<<<<< HEAD
-            self.waveform_generator = WaveformGeneratorOfdm(
-                param.technology, rng_hardware)
-=======
             self.waveform_generator = WaveformGeneratorOfdm(param.technology)
->>>>>>> 4a7ada92
         else:
             raise ValueError(
                 "invalid technology in constructor of Modem class")
