from __future__ import annotations
from ruamel.yaml import RoundTripConstructor, Node
from ruamel.yaml.comments import CommentedOrderedMap
<<<<<<< HEAD
from typing import Type, List, TYPE_CHECKING
=======
from typing import TYPE_CHECKING, Type, List, Optional
from math import ceil
>>>>>>> d148bd56
import numpy as np

from source import BitsSource
from modem import Modem
from modem.precoding import SymbolPrecoding
from modem.waveform_generator import WaveformGenerator
<<<<<<< HEAD
=======
from noise import Noise

if TYPE_CHECKING:
    from .transmitter import Transmitter
    from channel import Channel

__author__ = "Jan Adler"
__copyright__ = "Copyright 2021, Barkhausen Institut gGmbH"
__credits__ = ["Jan Adler", "Tobias Kronauer"]
__license__ = "AGPLv3"
__version__ = "0.1.0"
__maintainer__ = "Jan Adler"
__email__ = "jan.adler@barkhauseninstitut.org"
__status__ = "Prototype"
>>>>>>> d148bd56


class Receiver(Modem):

    yaml_tag = 'Receiver'
<<<<<<< HEAD

    def __init__(self, **kwargs) -> None:
        Modem.__init__(self, **kwargs)
=======
    __noise: Noise
    __reference_transmitter: Optional[Transmitter]

    def __init__(self, **kwargs) -> None:
        """Receiver modem object initialization.

        Args:

            noise(Noise, optional): Noise generator.
        """

        noise = kwargs.pop('noise', None)

        Modem.__init__(self, **kwargs)

        self.noise = Noise() if noise is None else noise
        self.reference_transmitter = None

    def receive(self, input_signals: np.ndarray, noise_power: float) -> np.ndarray:
        """Demodulates the signal received.

        The received signal may be distorted by RF imperfections before demodulation and decoding.

        Args:
            input_signals (np.ndarray): Received signal.
            noise_power (float): Power of the incoming noise, for simulation and possible equalization.

        Returns:
            np.array: Detected bits as a list of data blocks for the drop.

        Raises:
            ValueError: If the first dimension of `input_signals` does not match the number of receive antennas.
        """

        if input_signals.shape[0] != self.num_antennas:
            raise ValueError("Number of input signals must be equal to the number of antennas")

        # If no receiving waveform generator is configured, no signal is being received
        # TODO: Check if this is really a valid case
        if self.waveform_generator is None:
            return np.empty((self.num_antennas, 0), dtype=complex)

        num_samples = input_signals.shape[1]
        timestamps = np.arange(num_samples) / self.scenario.sampling_rate

        # Number of frames within the received samples
        frames_per_stream = int(ceil(num_samples / self.waveform_generator.samples_in_frame))

        # Number of simples pre received stream
        symbols_per_stream = frames_per_stream * self.waveform_generator.symbols_per_frame

        # Number of code bits required to generate all frames for all streams
        num_code_bits = self.waveform_generator.bits_per_frame * frames_per_stream * self.num_streams

        # Data bits required by the bit encoder to generate the input bits for the waveform generator
        num_data_bits = self.encoder_manager.required_num_data_bits(num_code_bits)

        # Scale resulting signal to unit power (relative to the configured transmitter reference)
        scaled_signals = input_signals / np.sqrt(self.received_power)

        # Add receive noise
        noisy_signals = self.__noise.add_noise(scaled_signals, noise_power)

        # Simulate the radio-frequency chain
        received_signals = self.rf_chain.receive(noisy_signals)

        # Apply stream decoding, for instance beam-forming
        # TODO: Not yet supported.

        # Generate a symbol stream for each dedicated base-band signal
        symbol_streams = np.empty((received_signals.shape[0], symbols_per_stream),
                                  dtype=self.waveform_generator.symbol_type)

        for stream_idx, noisy_signal in enumerate(noisy_signals):
            symbol_streams[stream_idx, :] = self.waveform_generator.demodulate(noisy_signal, timestamps)

        # Decode the symbol precoding
        symbols = self.precoding.decode(symbol_streams)

        # Map the symbols to code bits
        code_bits = self.waveform_generator.unmap(symbols)

        # Decode the coded bit stream to plain data bits
        data_bits = self.encoder_manager.decode(code_bits, num_data_bits)

        # We're finally done, blow the fanfares, throw confetti, etc.
        return data_bits
>>>>>>> d148bd56

    @classmethod
    def from_yaml(cls: Type[Receiver], constructor: RoundTripConstructor, node: Node) -> Receiver:

        state = constructor.construct_mapping(node, CommentedOrderedMap)

        waveform_generator = None
        bits_source = None
        precoding = state.pop(SymbolPrecoding.yaml_tag, None)

        for key in state.keys():
            if key.startswith(WaveformGenerator.yaml_tag):
                waveform_generator = state.pop(key)
                break

        for key in state.keys():
            if key.startswith(BitsSource.yaml_tag):
                bits_source = state.pop(key)
                break

        state[WaveformGenerator.yaml_tag] = waveform_generator
        state[BitsSource.yaml_tag] = bits_source

        args = dict((k.lower(), v) for k, v in state.items())

        position = args.pop('position', None)
        if position is not None:
            args['position'] = np.array(position)

        orientation = args.pop('orientation', None)
        if position is not None:
            args['orientation'] = np.array(orientation)

<<<<<<< HEAD
        return Receiver(**args)
=======
        # Convert the random seed to a new random generator object if its specified within the config
        if random_seed is not None:
            args['random_generator'] = rnd.default_rng(random_seed)

        # Create new receiver object
        receiver = Receiver(**args)

        # Update noise model if specified by the configuration
        if noise is not None:
            receiver.noise = noise

        if precoding is not None:
            receiver.precoding = precoding

        return receiver
>>>>>>> d148bd56

    @property
    def index(self) -> int:
        """The index of this receiver in the scenario.

        Returns:
            int:
                The index.
        """

        return self.scenario.receivers.index(self)

    @property
    def paired_modems(self) -> List[Modem]:
        """The modems connected to this modem over an active channel.

        Returns:
            List[Modem]:
                A list of paired modems.
        """

<<<<<<< HEAD
        return [channel.receiver for channel in self.scenario.departing_channels(self, True)]
=======
        return [channel.receiver for channel in self.scenario.arriving_channels(self, True)]

    @property
    def noise(self) -> Noise:
        """Access this receiver's noise model configuration.

        Returns:
            Noise: Handle the noise model.
        """

        return self.__noise

    @noise.setter
    def noise(self, model: Noise) -> None:
        """Modify this receiver's noise model configuration.

        Args:
            model (Noise): The new noise model instance.

        Raises:
            RuntimeError: If the `model` is already attached to a different receiver.
        """

        self.__noise = model
        model.receiver = self

    @property
    def reference_transmitter(self) -> Optional[Transmitter]:
        """Reference modem transmitting to this receiver.

        Used to for channel estimation, noise estimation, power configuration etc.
        By default, returns the transmitter with the same index as this transmitter,
        i.e. searches along the diagonal channel matrix.

        Return:
            Optional[Transmitter]:
                Transmitting reference modem.
                None if the scenario contains no transmitter.

        Raises:
            RuntimeError: If the receiver is currently floating.
        """

        if self.__reference_transmitter is None:

            if self.scenario.num_transmitters < 1:
                return None

            else:
                guessed_pair_index = min(self.scenario.num_receivers-1, self.index)
                return self.scenario.transmitters[guessed_pair_index]

        else:
            return self.__reference_transmitter

    @reference_transmitter.setter
    def reference_transmitter(self, new_reference: Optional[Transmitter]) -> None:
        """Modify reference modem transmitting to this receiver.

        Args:
            Optional[Transmitter]: Transmitting reference modem.

        Raises:

            RuntimeError:
                If this Receiver is currently floating.

            ValueError:
                If `new_reference` is not registered with the Receiver's scenario.
        """

        if new_reference is None:

            self.__reference_transmitter = None

        else:

            if self.scenario is None:
                raise RuntimeError("Error trying to modify the reference transmitter of a floating receiver")

            if new_reference not in self.scenario.transmitters:
                raise ValueError("Error trying to configure a reference transmitter not within a receiver's scenario")

            self.__reference_transmitter = new_reference

    @property
    def reference_channel(self) -> Channel:

        if self.scenario is None:
            raise RuntimeError("Attempting to access reference channel of a floating modem.")

        return self.scenario.channel(self.reference_transmitter, self)

    @property
    def received_power(self) -> float:
        """Average signal power received by this modem for its reference peer.

        Assumes 1 Watt if no peer has been configured.

        Returns:
            float: The average power in Watts.
        """

        # Return unit power if no reference transmitter peer has been configured
        if self.reference_transmitter is None:
            return 1.0

        return self.reference_transmitter.power
>>>>>>> d148bd56
<|MERGE_RESOLUTION|>--- conflicted
+++ resolved
@@ -1,20 +1,18 @@
+# -*- coding: utf-8 -*-
+"""HermesPy Receiving Modem."""
+
 from __future__ import annotations
 from ruamel.yaml import RoundTripConstructor, Node
 from ruamel.yaml.comments import CommentedOrderedMap
-<<<<<<< HEAD
-from typing import Type, List, TYPE_CHECKING
-=======
 from typing import TYPE_CHECKING, Type, List, Optional
 from math import ceil
->>>>>>> d148bd56
 import numpy as np
+import numpy.random as rnd
 
 from source import BitsSource
 from modem import Modem
 from modem.precoding import SymbolPrecoding
 from modem.waveform_generator import WaveformGenerator
-<<<<<<< HEAD
-=======
 from noise import Noise
 
 if TYPE_CHECKING:
@@ -29,17 +27,17 @@
 __maintainer__ = "Jan Adler"
 __email__ = "jan.adler@barkhauseninstitut.org"
 __status__ = "Prototype"
->>>>>>> d148bd56
 
 
 class Receiver(Modem):
+    """Receiving modem within a scenario configuration.
+
+    Attributes:
+
+        __noise: The noise model.
+    """
 
     yaml_tag = 'Receiver'
-<<<<<<< HEAD
-
-    def __init__(self, **kwargs) -> None:
-        Modem.__init__(self, **kwargs)
-=======
     __noise: Noise
     __reference_transmitter: Optional[Transmitter]
 
@@ -127,7 +125,6 @@
 
         # We're finally done, blow the fanfares, throw confetti, etc.
         return data_bits
->>>>>>> d148bd56
 
     @classmethod
     def from_yaml(cls: Type[Receiver], constructor: RoundTripConstructor, node: Node) -> Receiver:
@@ -154,16 +151,16 @@
         args = dict((k.lower(), v) for k, v in state.items())
 
         position = args.pop('position', None)
+        orientation = args.pop('orientation', None)
+        random_seed = args.pop('random_seed', None)
+        noise = args.pop('noise', None)
+
         if position is not None:
             args['position'] = np.array(position)
 
-        orientation = args.pop('orientation', None)
-        if position is not None:
+        if orientation is not None:
             args['orientation'] = np.array(orientation)
 
-<<<<<<< HEAD
-        return Receiver(**args)
-=======
         # Convert the random seed to a new random generator object if its specified within the config
         if random_seed is not None:
             args['random_generator'] = rnd.default_rng(random_seed)
@@ -179,7 +176,6 @@
             receiver.precoding = precoding
 
         return receiver
->>>>>>> d148bd56
 
     @property
     def index(self) -> int:
@@ -201,9 +197,6 @@
                 A list of paired modems.
         """
 
-<<<<<<< HEAD
-        return [channel.receiver for channel in self.scenario.departing_channels(self, True)]
-=======
         return [channel.receiver for channel in self.scenario.arriving_channels(self, True)]
 
     @property
@@ -311,5 +304,4 @@
         if self.reference_transmitter is None:
             return 1.0
 
-        return self.reference_transmitter.power
->>>>>>> d148bd56
+        return self.reference_transmitter.power