# -*- coding: utf-8 -*-

from os import path
from tempfile import TemporaryDirectory
from typing import List
from unittest import TestCase

from numpy.testing import assert_array_almost_equal

from hermespy.core import Drop
from hermespy.simulation import SimulationScenario
from hermespy.modem import TransmittingModem, ReceivingModem, RaisedCosineWaveform


__author__ = "Jan Adler"
__copyright__ = "Copyright 2022, Barkhausen Institut gGmbH"
__credits__ = ["Jan Adler"]
__license__ = "AGPLv3"
__version__ = "1.0.0"
__maintainer__ = "Jan Adler"
__email__ = "jan.adler@barkhauseninstitut.org"
__status__ = "Prototype"


class TestRecordReplay(TestCase):
    """Test recording and replaying of scenario drops"""

    def setUp(self) -> None:


        self.scenario = SimulationScenario()
        self.num_drops = 3

        modem_alpha = TransmittingModem()
        modem_alpha.waveform_generator = RaisedCosineWaveform(symbol_rate=1e6, num_preamble_symbols=0, num_data_symbols=20)

        modem_beta = ReceivingModem()
        modem_beta.waveform_generator = RaisedCosineWaveform(symbol_rate=1e6, num_preamble_symbols=0, num_data_symbols=20)

        device_alpha = self.scenario.new_device()
        device_beta = self.scenario.new_device()
        device_alpha.transmitters.add(modem_alpha)
        device_beta.receivers.add(modem_beta)

        self.scenario.channel(device_alpha, device_alpha).gain = 0.
        self.scenario.channel(device_beta, device_beta).gain = 0.

        self.tempdir = TemporaryDirectory()
        self.file = path.join(self.tempdir.name, 'test.h5')

    def tearDown(self) -> None:

        self.scenario.stop()
        self.tempdir.cleanup()

<<<<<<< HEAD
    def test_record_replay_from_object(self) -> None:
        """Test recording and replaying of drops"""
=======
    def _record(self) -> List[Drop]:
        """Record some drops for testing.
        
        Returns: List of recorded drops.
        """
>>>>>>> 39854233

        # Start recording
        self.scenario.record(self.file)

        # Save drops
        expected_drops = [self.scenario.drop() for _ in range(self.num_drops)]

        # Stop recording
        self.scenario.stop()

        # Return generated drops
        return expected_drops

    def test_record_replay(self) -> None:
        """Test recording and replaying of drops"""

        # Record drops
        expected_drops = self._record()

        # Replay drops
        self.scenario.replay(self.file)
        replayed_drops = [self.scenario.drop() for _ in range(self.num_drops)]

        for expected_drop, replayed_drop in zip(expected_drops, replayed_drops):

            self.assertEqual(expected_drop.timestamp, replayed_drop.timestamp)
            self.assertEqual(expected_drop.num_device_receptions, replayed_drop.num_device_transmissions)

<<<<<<< HEAD
    def test_record_replay_from_dataset(self) -> None:
        """Test recording and replaying datasets directly from the filesystem"""
        
        self.scenario.record(self.file)

        expected_drops = [self.scenario.drop() for _ in range(self.num_drops)]
        
        self.scenario.stop()
        self.scenario.replay(self.file)
        
        replay_scenario = SimulationScenario.From_Dataset(self.file)
        replayed_drops = [replay_scenario.drop() for _ in range(self.num_drops)]
        
        # Compare the expected and replayed drops to make sure the generated information is identical
        for expected_drop, replayed_drop in zip(expected_drops, replayed_drops):
            
            self.assertEqual(expected_drop.timestamp, replayed_drop.timestamp)
            self.assertEqual(expected_drop.num_device_receptions, replayed_drop.num_device_transmissions)
            
            for d in range(2):
                assert_array_almost_equal(expected_drop.device_transmissions[d].signal.samples,
                                          replayed_drop.device_transmissions[d].signal.samples)
                assert_array_almost_equal(expected_drop.device_receptions[d].signal.samples,
                                          replayed_drop.device_receptions[d].signal.samples)
=======
    def test_record_replay_reinitialize(self) -> None:
        """Test recording and reinitializing a scenario from a savefile"""

        # Record drops
        expected_drops = self._record()

        # Initialize scenario from recording and replay drops
        replay_scenario = SimulationScenario.Replay(self.file)
        replayed_drops = [replay_scenario.drop() for _ in range(self.num_drops)]

        for expected_drop, replayed_drop in zip(expected_drops, replayed_drops):

            self.assertEqual(expected_drop.timestamp, replayed_drop.timestamp)
            self.assertEqual(expected_drop.num_device_receptions, replayed_drop.num_device_transmissions)
>>>>>>> 39854233
<|MERGE_RESOLUTION|>--- conflicted
+++ resolved
@@ -53,16 +53,11 @@
         self.scenario.stop()
         self.tempdir.cleanup()
 
-<<<<<<< HEAD
-    def test_record_replay_from_object(self) -> None:
-        """Test recording and replaying of drops"""
-=======
     def _record(self) -> List[Drop]:
         """Record some drops for testing.
         
         Returns: List of recorded drops.
         """
->>>>>>> 39854233
 
         # Start recording
         self.scenario.record(self.file)
@@ -91,7 +86,6 @@
             self.assertEqual(expected_drop.timestamp, replayed_drop.timestamp)
             self.assertEqual(expected_drop.num_device_receptions, replayed_drop.num_device_transmissions)
 
-<<<<<<< HEAD
     def test_record_replay_from_dataset(self) -> None:
         """Test recording and replaying datasets directly from the filesystem"""
         
@@ -110,13 +104,7 @@
             
             self.assertEqual(expected_drop.timestamp, replayed_drop.timestamp)
             self.assertEqual(expected_drop.num_device_receptions, replayed_drop.num_device_transmissions)
-            
-            for d in range(2):
-                assert_array_almost_equal(expected_drop.device_transmissions[d].signal.samples,
-                                          replayed_drop.device_transmissions[d].signal.samples)
-                assert_array_almost_equal(expected_drop.device_receptions[d].signal.samples,
-                                          replayed_drop.device_receptions[d].signal.samples)
-=======
+
     def test_record_replay_reinitialize(self) -> None:
         """Test recording and reinitializing a scenario from a savefile"""
 
@@ -130,5 +118,4 @@
         for expected_drop, replayed_drop in zip(expected_drops, replayed_drops):
 
             self.assertEqual(expected_drop.timestamp, replayed_drop.timestamp)
-            self.assertEqual(expected_drop.num_device_receptions, replayed_drop.num_device_transmissions)
->>>>>>> 39854233
+            self.assertEqual(expected_drop.num_device_receptions, replayed_drop.num_device_transmissions)