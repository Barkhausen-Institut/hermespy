# -*- coding: utf-8 -*-
"""Chirp Frequency Shift Keying generator testing."""

import unittest
import os
from unittest.mock import Mock
import numpy as np
from math import ceil

from modem.waveform_generator_chirp_fsk import WaveformGeneratorChirpFsk

__author__ = "Tobias Kronauer"
__copyright__ = "Copyright 2021, Barkhausen Institut gGmbH"
__credits__ = ["Tobias Kronauer", "Jan Adler"]
__license__ = "AGPLv3"
__version__ = "0.1.0"
__maintainer__ = "Tobias Kronauer"
__email__ = "tobias.kronaue@barkhauseninstitut.org"
__status__ = "Prototype"


class TestWaveformGeneratorChirpFsk(unittest.TestCase):
    """Test the chirp frequency shift keying waveform generation."""

    def setUp(self) -> None:
<<<<<<< HEAD
        self.params_cfsk = ParametersChirpFsk()
        self.params_cfsk.modulation_order = 32
        self.params_cfsk.chirp_duration = 4e-6
        self.params_cfsk.chirp_bandwidth = 200e6
        self.params_cfsk.freq_difference = 5e6
        self.params_cfsk.oversampling_factor = 4
        self.params_cfsk.number_data_chirps = 20
        self.params_cfsk.number_pilot_chirps = 2
        self.params_cfsk.guard_interval = 4e-6
        self.params_cfsk.sampling_rate = (
            self.params_cfsk.chirp_bandwidth * self.params_cfsk.oversampling_factor
        )
        self.params_cfsk.bits_per_symbol = 5
        self.params_cfsk.bits_in_frame = 100

        self.modem_params = ParametersTxModem()
        self.modem_params.number_of_antennas = 1
        self.modem_params.technology = self.params_cfsk
        self.modem_params.encoding_params = [ParametersRepetitionEncoder()]

        self.source = BitsSource(np.random.RandomState(42))
        self.waveform_generator_chirp_fsk = WaveformGeneratorChirpFsk(self.params_cfsk)
        self.modem_chirp_fsk = Modem(
            self.modem_params,
            self.source,
            np.random.RandomState(42),
            np.random.RandomState(43))
=======

        self.generator = WaveformGeneratorChirpFsk.__new__(WaveformGeneratorChirpFsk)
        self.modem = Mock()
        self.modem.waveform_generator = self.generator

        self.parameters = {
            "modem": self.modem,
            "oversampling_factor": 4,
            "modulation_order": 32,
            "chirp_duration": 4e-6,
            "chirp_bandwidth": 200e6,
            "freq_difference": 5e6,
            "num_pilot_chirps": 2,
            "num_data_chirps": 20,
            "guard_interval": 4e-6,
        }

        self.parameters["sampling_rate"] =\
            self.parameters["chirp_bandwidth"] * self.parameters["oversampling_factor"]

        self.generator.__init__(**self.parameters)

        self.data_bits_per_symbol = 5
        self.data_bits_in_frame = 100
        self.data_bits = np.random.randint(0, 2, self.data_bits_in_frame)
>>>>>>> 5ad1412f

        self.parent_dir = os.path.join(
            os.path.dirname(
                os.path.abspath(__file__)), 'res')

    def test_init(self) -> None:
        """Test that the init routine properly assigns all parameters"""

        self.assertIs(self.modem, self.generator.modem,
                      "Modem init produced unexpected result")
        self.assertEqual(self.generator.oversampling_factor, self.parameters["oversampling_factor"],
                         "Oversampling factor init produced unexpected result")
        self.assertEqual(self.generator.modulation_order, self.parameters["modulation_order"],
                         "Modulation order init produced unexpected result")
        self.assertEqual(self.generator.chirp_duration, self.parameters["chirp_duration"],
                         "Chirp duration init produced unexpected result")
        self.assertEqual(self.generator.chirp_bandwidth, self.parameters["chirp_bandwidth"],
                         "Chirp bandwidth init produced unexpected result")
        self.assertEqual(self.generator.freq_difference, self.parameters["freq_difference"],
                         "Frequency difference init produced unexpected result")
        self.assertEqual(self.generator.num_pilot_chirps, self.parameters["num_pilot_chirps"],
                         "Number of pilot chirps init produced unexpected result")
        self.assertEqual(self.generator.num_data_chirps, self.parameters["num_data_chirps"],
                         "Number of data chirps init produced unexpected result")
        self.assertEqual(self.generator.guard_interval, self.parameters["guard_interval"],
                         "Guard interval init produced unexpected result")

    def test_frame_duration(self) -> None:
        """Test the valid calculation of frame durations."""

        frame_duration = self.parameters["chirp_duration"] * (self.parameters["num_pilot_chirps"] +
                                                              self.parameters["num_data_chirps"])
        expected_duration = self.parameters["guard_interval"] + frame_duration

        self.assertEqual(self.generator.frame_duration, expected_duration,
                         "Frame duration computation produced unexpected result")

    def test_chirp_duration(self) -> None:
        """Test the valid calculation of chirp durations."""

        expected_duration = self.parameters["chirp_duration"]
        self.assertEqual(expected_duration, self.generator.chirp_duration,
                         "Chirp duration get produced unexpected result")

    def test_chirp_duration_get_set(self) -> None:
        """Test that chirp duration getter returns set value."""

        chirp_duration = 20
        self.generator.chirp_duration = chirp_duration

        self.assertEqual(chirp_duration, self.generator.chirp_duration,
                         "Chirp duration set/get returned unexpected result")

    def test_chirp_duration_validation(self) -> None:
        """Test the validation of chirp duration parameters during set."""

        with self.assertRaises(ValueError):
            self.generator.chirp_duration = -1.0

        try:
            self.generator.chirp_duration = 0.0

        except ValueError:
            self.fail("Chirp duration set produced unexpected exception")

    def test_chirp_bandwidth_get_set(self) -> None:
        """Test that chirp bandwidth get returns set value."""

        bandwidth = 1.0
        self.generator.chirp_bandwidth = bandwidth

        self.assertEqual(bandwidth, self.generator.chirp_bandwidth,
                         "Chirp bandwidth set/get returned unexpected result")

    def test_chirp_bandwidth_validation(self) -> None:
        """Test the validation of chirp bandwidth parameters during set"""

        with self.assertRaises(ValueError):
            self.generator.chirp_bandwidth = -1.0

        with self.assertRaises(ValueError):
            self.generator.chirp_bandwidth = 0.0

    def test_freq_difference_get_set(self) -> None:
        """Test that frequency difference get returns set value."""

        freq_difference = 0.5
        self.generator.freq_difference = freq_difference

        self.assertEqual(freq_difference, self.generator.freq_difference,
                         "Frequency difference set/get returned unexpected result")

    def test_freq_difference_validation(self) -> None:
        """Test the validation of frequency difference during set"""

        with self.assertRaises(ValueError):
            self.generator.freq_difference = -1.0

        with self.assertRaises(ValueError):
            self.generator.freq_difference = 0.0

    def test_num_pilot_chirps_get_set(self) -> None:
        """Test that the number of pilot chirps get returns set value."""

        num_pilot_chirps = 2
        self.generator.num_pilot_chirps = num_pilot_chirps

        self.assertEqual(num_pilot_chirps, self.generator.num_pilot_chirps,
                         "Number of pilot chirps set/get returned unexpected result")

    def test_num_pilot_chirps_validation(self) -> None:
        """Test the validation of the number of pilot chirps during set"""

        with self.assertRaises(ValueError):
            self.generator.num_pilot_chirps = -1

    def test_num_data_chirps_get_set(self) -> None:
        """Test that the number of data chirps get returns set value."""

        num_data_chirps = 2
        self.generator.num_data_chirps = num_data_chirps

        self.assertEqual(num_data_chirps, self.generator.num_data_chirps,
                         "Number of data chirps set/get returned unexpected result")

    def test_num_data_chirps_validation(self) -> None:
        """Test the validation of the number of data chirps during set"""

        with self.assertRaises(ValueError):
            self.generator.num_data_chirps = -1

    def test_guard_interval_get_set(self) -> None:
        """Test that the guard interval get returns set value."""

        guard_interval = 2.0
        self.generator.guard_interval = guard_interval

        self.assertEqual(guard_interval, self.generator.guard_interval,
                         "Guard interval set/get returned unexpected result")

    def test_guard_interval_validation(self) -> None:
        """Test the validation of the guard interval during set"""

        with self.assertRaises(ValueError):
            self.generator.guard_interval = -1.0

        try:
            self.generator.guard_interval = 0.0

        except ValueError:
            self.fail("Guard interval set produced unexpected exception")

    def test_bits_per_symbol_calculation(self) -> None:
        """Test the calculation of bits per symbol."""

        expected_bits_per_symbol = int(np.log2(self.parameters["modulation_order"]))
        self.assertEqual(expected_bits_per_symbol, self.generator.bits_per_symbol,
                         "Bits per symbol calculation produced unexpected result")

    def test_bits_per_frame_calculation(self) -> None:
        """Test the calculation of number of bits contained within a single frame."""

        self.assertEqual(self.data_bits_in_frame, self.generator.bits_per_frame,
                         "Bits per frame calculation produced unexpected result")

    def test_samples_in_chirp_calculation(self) -> None:
        """Test the calculation for the number of samples within one chirp."""

        expected_samples_in_chirp = int(ceil(self.parameters["chirp_duration"] * self.parameters["sampling_rate"]))
        self.assertEqual(expected_samples_in_chirp, self.generator.samples_in_chirp,
                         "Samples in chirp calculation produced unexpected result")

    def test_chirps_in_frame_calculation(self) -> None:
        """Test the calculation for the number of chirps per transmitted frame"""

        chirps_in_frame_expected = self.parameters["num_pilot_chirps"] + self.parameters["num_data_chirps"]

        self.assertEqual(chirps_in_frame_expected, self.generator.chirps_in_frame,
                         "Calculation of number of chirps in frame produced unexpected result")

    def test_proper_new_timestamp_after_frame_creation(self) -> None:
        """Test the time offset calculation during frame creation."""

        timestamp = 0
        new_timestamp_expected = timestamp + self.generator.samples_in_frame

        _, new_timestamp, initial_sample_num = self.generator.create_frame(timestamp, self.data_bits)

        self.assertEqual(new_timestamp_expected, new_timestamp)
        self.assertEqual(timestamp, initial_sample_num)

    def test_prototype_chirps_for_modulation_symbols(self) -> None:
        cos_signal_expected = self.__read_saved_results_from_file('cos_signal.npy')
        sin_signal_expected = self.__read_saved_results_from_file('sin_signal.npy')

        cos_prototype, sin_prototype, _ = self.generator._prototypes()
        np.testing.assert_array_almost_equal(cos_signal_expected, cos_prototype)
        np.testing.assert_array_almost_equal(sin_signal_expected, sin_prototype)

    def test_bit_energy_calculation(self) -> None:
        """Test the energy calculation for a single transmitted bit."""

        cos_signal_expected = self.__read_saved_results_from_file('cos_signal.npy')
        symbol_energy = sum(abs(cos_signal_expected[0, :]) ** 2)

        bit_energy_expected = symbol_energy / self.generator.bits_per_symbol
        bit_energy = self.generator.bit_energy
        self.assertAlmostEqual(bit_energy_expected, bit_energy)

    def test_symbol_energy_calculation(self) -> None:
        """Test the energy calculation for a single transmitted symbol."""

        cos_signal_expected = self.__read_saved_results_from_file('cos_signal.npy')
        symbol_energy_expected = sum(abs(cos_signal_expected[0, :]) ** 2)

        symbol_energy = self.generator.symbol_energy
        self.assertAlmostEqual(symbol_energy_expected, symbol_energy)

    def test_rx_signal_properly_demodulated(self) -> None:
        """Verify the proper demodulation of received signals."""

        rx_signal = self.__read_saved_results_from_file('rx_signal.npy')
        rx_signal = np.reshape(rx_signal, (1, rx_signal.shape[0]))

        received_bits, _ = self.generator.receive_frame(rx_signal, 0, 0)
        received_bits_expected = self.__read_saved_results_from_file('received_bits.npy').ravel()

        np.testing.assert_array_equal(received_bits, received_bits_expected)

    def test_rx_signal_demodulation_long_signal(self) -> None:
        """Test leftover signal after demodulation?"""

        signal_overflow = 3
        rx_signal = self.__read_saved_results_from_file('rx_signal.npy')
        rx_signal = np.append(rx_signal, np.ones(signal_overflow))
        rx_signal = np.reshape(rx_signal, (1, rx_signal.shape[0]))

        _, left_over_rx_signal = self.generator.receive_frame(rx_signal, 0, 0)
        self.assertEqual(left_over_rx_signal.shape[1], signal_overflow)

    def test_proper_bit_energy_calculation(self) -> None:
        """Tests if theoretical bit energy is calculated correctly"""

        self.generator.guard_interval = 0.0
        self.generator.num_pilot_chirps = 0

        # define test parameters
        num_frames = 12
        num_bits = num_frames * self.generator.bits_per_frame

        data_bits = np.random.randint(0, 2, (num_frames, self.generator.bits_per_frame))
        transmitted_signal = np.array([self.generator.create_frame(0, data)[0] for data in data_bits])

        bit_energy = np.sum(abs(transmitted_signal.flatten())**2) / num_bits

        # compare the measured energy with the expected values
        self.assertAlmostEqual(bit_energy, self.generator.bit_energy,
                               msg="Unexpected bit energy transmitted")

    def test_proper_symbol_energy_calculation(self) -> None:
        """Tests if theoretical symbol energy is calculated correctly"""

        self.generator.guard_interval = 0.0
        self.generator.num_pilot_chirps = 0

        # define test parameters
        num_frames = 12
        num_symbols = num_frames * self.generator.chirps_in_frame

        data_bits = np.random.randint(0, 2, (num_frames, self.generator.bits_per_frame))
        transmitted_signal = np.array([self.generator.create_frame(0, data)[0] for data in data_bits])

        symbol_energy = np.sum(abs(transmitted_signal.flatten())**2) / num_symbols

        # compare the measured energy with the expected values
        self.assertAlmostEqual(symbol_energy, self.generator.symbol_energy,
                               msg="Unexpected symbol energy transmitted")

    def test_proper_power_calculation(self) -> None:
        """Tests if theoretical signal power is calculated correctly
        TODO: Check power calculation, since the delta is currently ~0.5, which seems kind of high
        """

        # define test parameters
        num_frames = 100
        num_samples = num_frames * self.generator.samples_in_frame

        data_bits = np.random.randint(0, 2, (num_frames, self.generator.bits_per_frame))
        transmitted_signal = np.array([self.generator.create_frame(0, data)[0] for data in data_bits])

        power = np.sum(abs(transmitted_signal.flatten())**2) / num_samples
        self.assertAlmostEqual(power, self.generator.power, places=1,
                               msg="Unexpected signal energy transmitted")

    def __read_saved_results_from_file(self, file_name: str) -> np.ndarray:
        """Internal helper function for reading numpy arrays from save files.

        Args:
            file_name (str): The file location.

        Returns:
            np.ndarray: The contained numpy array.

        Raises:
            FileNotFoundError: If `file_name` does not exist within the parent directory.
        """

        if not os.path.exists(os.path.join(self.parent_dir, file_name)):
            raise FileNotFoundError(
                f"{file_name} must be in same folder as this file.")
        else:
            results = np.load(os.path.join(self.parent_dir, file_name))

        return results<|MERGE_RESOLUTION|>--- conflicted
+++ resolved
@@ -23,35 +23,6 @@
     """Test the chirp frequency shift keying waveform generation."""
 
     def setUp(self) -> None:
-<<<<<<< HEAD
-        self.params_cfsk = ParametersChirpFsk()
-        self.params_cfsk.modulation_order = 32
-        self.params_cfsk.chirp_duration = 4e-6
-        self.params_cfsk.chirp_bandwidth = 200e6
-        self.params_cfsk.freq_difference = 5e6
-        self.params_cfsk.oversampling_factor = 4
-        self.params_cfsk.number_data_chirps = 20
-        self.params_cfsk.number_pilot_chirps = 2
-        self.params_cfsk.guard_interval = 4e-6
-        self.params_cfsk.sampling_rate = (
-            self.params_cfsk.chirp_bandwidth * self.params_cfsk.oversampling_factor
-        )
-        self.params_cfsk.bits_per_symbol = 5
-        self.params_cfsk.bits_in_frame = 100
-
-        self.modem_params = ParametersTxModem()
-        self.modem_params.number_of_antennas = 1
-        self.modem_params.technology = self.params_cfsk
-        self.modem_params.encoding_params = [ParametersRepetitionEncoder()]
-
-        self.source = BitsSource(np.random.RandomState(42))
-        self.waveform_generator_chirp_fsk = WaveformGeneratorChirpFsk(self.params_cfsk)
-        self.modem_chirp_fsk = Modem(
-            self.modem_params,
-            self.source,
-            np.random.RandomState(42),
-            np.random.RandomState(43))
-=======
 
         self.generator = WaveformGeneratorChirpFsk.__new__(WaveformGeneratorChirpFsk)
         self.modem = Mock()
@@ -77,7 +48,6 @@
         self.data_bits_per_symbol = 5
         self.data_bits_in_frame = 100
         self.data_bits = np.random.randint(0, 2, self.data_bits_in_frame)
->>>>>>> 5ad1412f
 
         self.parent_dir = os.path.join(
             os.path.dirname(
