--- conflicted
+++ resolved
@@ -5,21 +5,15 @@
 from parameters_parser.parameters_block_interleaver import ParametersBlockInterleaver
 from parameters_parser.parameters_repetition_encoder import ParametersRepetitionEncoder
 from parameters_parser.parameters_ldpc_encoder import ParametersLdpcEncoder
-<<<<<<< HEAD
 from parameters_parser.parameters_crc_encoder import ParametersCrcEncoder
-=======
 from parameters_parser.parameters_scrambler import ParametersScrambler
->>>>>>> fe4a07f0
 from modem.coding.encoder_factory import EncoderFactory
 
 from modem.coding.repetition_encoder import RepetitionEncoder
 from modem.coding.ldpc_encoder import LdpcEncoder
 from modem.coding.interleaver import BlockInterleaver
-<<<<<<< HEAD
 from modem.coding.crc_encoder import CrcEncoder
-=======
 from modem.coding.scrambler import Scrambler3GPP, Scrambler80211a
->>>>>>> fe4a07f0
 
 
 class TestEncoderFactory(unittest.TestCase):
@@ -48,7 +42,6 @@
 
     def test_block_interleaver_return(self) -> None:
         encoder = self.factory.get_encoder(
-<<<<<<< HEAD
             ParametersBlockInterleaver(4,3), "block_interleaver", 30, None
         )
         self.assertTrue(isinstance(encoder, BlockInterleaver))
@@ -58,20 +51,15 @@
             ParametersCrcEncoder(), "crc_encoder", 30, None
         )
         self.assertTrue(isinstance(encoder, CrcEncoder))
-=======
-            ParametersBlockInterleaver(4, 3), "block_interleaver", 30
-        )
-        self.assertTrue(isinstance(encoder, BlockInterleaver))
 
     def test_scrambler_80211a_return(self) -> None:
         encoder = self.factory.get_encoder(
-            ParametersScrambler(), Scrambler80211a.factory_tag, 30
+            ParametersScrambler(), Scrambler80211a.factory_tag, 30, None
         )
         self.assertTrue(isinstance(encoder, Scrambler80211a))
 
     def test_scrambler_3GPP_return(self) -> None:
         encoder = self.factory.get_encoder(
-            ParametersScrambler(), Scrambler3GPP.factory_tag, 30
+            ParametersScrambler(), Scrambler3GPP.factory_tag, 30, None
         )
-        self.assertTrue(isinstance(encoder, Scrambler3GPP))
->>>>>>> fe4a07f0
+        self.assertTrue(isinstance(encoder, Scrambler3GPP))