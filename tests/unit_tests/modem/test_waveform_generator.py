--- conflicted
+++ resolved
@@ -10,11 +10,7 @@
 from scipy.constants import pi
 from math import floor
 
-<<<<<<< HEAD
-from hermespy.channel import ChannelStateInformation
-=======
 from hermespy.channel import ChannelStateFormat, ChannelStateInformation
->>>>>>> 0a2a3b18
 from hermespy.modem import WaveformGenerator
 from hermespy.signal import Signal
 
@@ -66,13 +62,8 @@
     def unmap(self, data_symbols: np.ndarray) -> np.ndarray:
         return data_symbols
 
-<<<<<<< HEAD
-    def modulate(self, data_symbols: np.ndarray) -> np.ndarray:
-        return data_symbols
-=======
     def modulate(self, data_symbols: np.ndarray) -> Signal:
         return Signal(data_symbols, self.sampling_rate)
->>>>>>> 0a2a3b18
 
     def demodulate(self,
                    signal: np.ndarray,
@@ -144,17 +135,6 @@
         for num_samples in num_samples_test:
 
             signal = np.exp(2j * self.rnd.uniform(0, pi, num_samples))
-<<<<<<< HEAD
-            response = ChannelStateInformation.Ideal(num_samples)
-
-            synchronization = self.waveform_generator.synchronize(signal, response)
-
-            # Number of frames is the number of frames that fit into the samples
-            num_frames = len(synchronization)
-            expected_num_frames = int(floor(num_samples / self.waveform_generator.samples_in_frame))
-            self.assertEqual(expected_num_frames, num_frames)
-
-=======
             channel_state = ChannelStateInformation.Ideal(num_samples=num_samples)
 
             synchronized_frames = self.waveform_generator.synchronize(signal, channel_state)
@@ -170,19 +150,11 @@
                 self.assertEqual(self.waveform_generator.samples_in_frame, frame_signal.shape[0])
                 self.assertEqual(self.waveform_generator.samples_in_frame, frame_channel_state.num_samples)
 
->>>>>>> 0a2a3b18
     def test_synchronize_validation(self) -> None:
         """Synchronization should raise a ValueError if the signal shape does match the stream response shape."""
 
         with self.assertRaises(ValueError):
             _ = self.waveform_generator.synchronize(np.zeros(10),
-<<<<<<< HEAD
-                                                    ChannelStateInformation.Ideal(10, num_receive_streams=2))
-
-        with self.assertRaises(ValueError):
-            _ = self.waveform_generator.synchronize(np.zeros((10, 2)),
-                                                    ChannelStateInformation.Ideal(10, num_receive_streams=2))
-=======
                                                     ChannelStateInformation(ChannelStateFormat.IMPULSE_RESPONSE,
                                                                             np.zeros((10, 2))))
 
@@ -199,5 +171,4 @@
         self.waveform_generator.modem = modem
 
         self.assertIs(self.waveform_generator, modem.waveform_generator)
-        self.assertIs(self.waveform_generator.modem, modem)
->>>>>>> 0a2a3b18
+        self.assertIs(self.waveform_generator.modem, modem)