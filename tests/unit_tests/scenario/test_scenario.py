--- conflicted
+++ resolved
@@ -1,15 +1,15 @@
+# -*- coding: utf-8 -*-
+"""Test HermesPy scenario description class."""
+
 import unittest
-from unittest.mock import Mock, patch
-import os
+import numpy as np
+import numpy.random as rnd
+from typing import List
+from unittest.mock import Mock
+from itertools import product
+from numpy.testing import assert_array_equal
 
 from scenario.scenario import Scenario
-<<<<<<< HEAD
-from parameters_parser.parameters_scenario import ParametersScenario
-from parameters_parser.parameters_general import ParametersGeneral
-from simulator_core.random_streams import RandomStreams
-from source.bits_source import BitsSource
-from channel.channel import Channel
-=======
 
 __author__ = "Tobias Kronauer"
 __copyright__ = "Copyright 2021, Barkhausen Institut gGmbH"
@@ -19,133 +19,12 @@
 __maintainer__ = "Tobias Kronauer"
 __email__ = "tobias.kronauer@barkhauseninstitut.org"
 __status__ = "Prototype"
->>>>>>> 3f4c0be2
 
 
 class TestScenario(unittest.TestCase):
+    """Test the base class for describing a full wireless communication scenario."""
 
     def setUp(self) -> None:
-<<<<<<< HEAD
-        self.params_scenario = ParametersScenario()
-        self.params_general = ParametersGeneral()
-
-        params_path = os.path.join(
-            os.getcwd(),
-            'tests',
-            'unit_tests',
-            'scenario',
-            'res')
-        self.params_scenario.read_params(
-            os.path.join(
-                params_path,
-                'settings_scenario.ini'))
-        self.params_general.read_params(
-            os.path.join(
-                params_path,
-                'settings_general.ini'))
-        self.rnd = RandomStreams(42)
-
-        self.scenario = Scenario()
-        self.scenario.params = self.params_scenario
-        self.scenario.param_general = self.params_general
-        self.scenario.random = self.rnd
-
-        # define tx and rx modems mocks here
-        self.mock_tx_modem = Mock()
-        self.mock_tx_modem.param.technology.sampling_rate = 1e6
-        self.mock_tx_modem.param.carrier_frequency = 1e9
-        self.mock_tx_modem.param.number_of_antennas = 1
-        self.mock_tx_modems = [self.mock_tx_modem] * \
-            self.params_scenario.number_of_tx_modems
-
-        self.mock_rx_modem = Mock()
-        self.mock_rx_modem.param.number_of_antennas = 1
-        self.mock_rx_modem.waveform_generator.param.sampling_rate = 1e9
-        self.mock_rx_modem.param.tx_modem = 0
-        self.mock_rx_modems = [self.mock_rx_modem] * \
-            self.params_scenario.number_of_rx_modems
-
-    def test_proper_no_transmit_modems(self) -> None:
-        sources, tx_modems = self.scenario._create_transmit_modems()
-
-        self.assertEqual(
-            self.params_scenario.number_of_tx_modems,
-            len(tx_modems))
-        self.assertEqual(
-            self.params_scenario.number_of_tx_modems,
-            len(sources))
-
-    def test_proper_no_receiver_modem_generation(self) -> None:
-
-        self.scenario.sources, self.scenario.tx_modems = self.scenario._create_transmit_modems()
-
-        rx_samplers, rx_modems, noise = self.scenario._create_receiver_modems()
-
-        self.assertEqual(
-            len(rx_samplers),
-            self.params_scenario.number_of_rx_modems)
-        self.assertEqual(
-            len(rx_modems),
-            self.params_scenario.number_of_rx_modems)
-        self.assertEqual(len(noise), self.params_scenario.number_of_rx_modems)
-
-    def test_proper_no_channels_creation(self) -> None:
-        # calculate expected values
-        no_tx_modems_expected = self.params_scenario.number_of_tx_modems
-        no_rx_modems_expected = self.params_scenario.number_of_rx_modems
-        no_channels_expected = no_tx_modems_expected * no_rx_modems_expected
-
-        self.scenario.rx_modems = self.mock_rx_modems  # type: ignore
-        self.scenario.tx_modems = self.mock_tx_modems  # type: ignore
-
-        channels = self.scenario._create_channels()
-        channels_flattened = [item for sublist in channels for item in sublist]
-
-        self.assertEqual(len(channels_flattened), no_channels_expected)
-
-    def test_number_of_calls_init_drop(self) -> None:
-        # test number of calls for sources
-        with patch.object(BitsSource, 'init_drop', return_value=None) as mock_source_init_drop:
-            self.scenario.sources, _ = self.scenario._create_transmit_modems()
-            self.scenario.init_drop()
-
-            self.assertEqual(
-                mock_source_init_drop.call_count, len(
-                    self.scenario.sources))
-
-        # check number of calls for channel
-        with patch.object(Channel, 'init_drop', return_value=None) as mock_channel_init_drop:
-            self.scenario.rx_modems = self.mock_rx_modems  # type: ignore
-            self.scenario.tx_modems = self.mock_tx_modems  # type: ignore
-            self.scenario.channels = self.scenario._create_channels()
-
-            channels_flattened = [
-                item for sublist in self.scenario.channels for item in sublist]
-
-            self.scenario.init_drop()
-            self.assertEqual(
-                mock_channel_init_drop.call_count,
-                len(channels_flattened))
-
-    def test_get_channel_instance(self) -> None:
-        scenario = Scenario(
-            self.params_scenario,
-            self.params_general,
-            self.rnd)
-
-        channels = scenario._Scenario__get_channel_instance(  # type: ignore
-            self.params_scenario.channel_model_params[0][0],
-            self.mock_rx_modems[0],
-            self.mock_tx_modems[0]
-        )
-        self.assertTrue(isinstance(channels, Channel))
-
-
-if __name__ == '__main__':
-
-    os.chdir("../../..")
-    unittest.main()
-=======
 
         self.random_generator = rnd.default_rng(0)
         self.drop_duration = 1e-3
@@ -442,5 +321,4 @@
 
     def test_from_yaml(self) -> None:
         """Test YAML serialization recall validity."""
-        pass
->>>>>>> 3f4c0be2
+        pass