# -*- coding: utf-8 -*-
"""Test Multipath Fading Channel Model"""

import unittest
from copy import deepcopy
from unittest.mock import Mock, patch, PropertyMock

import numpy as np
import numpy.random as rand
import numpy.testing as npt
from numpy import exp
from numpy.testing import assert_array_almost_equal, assert_array_equal
from scipy import stats
from scipy.constants import pi

from hermespy.channel import MultipathFadingChannel, AntennaCorrelation, CustomAntennaCorrelation
from hermespy.core.signal_model import Signal
from unit_tests.core.test_factory import test_yaml_roundtrip_serialization

__author__ = "Andre Noll Barreto"
__copyright__ = "Copyright 2022, Barkhausen Institut gGmbH"
__credits__ = ["Andre Noll Barreto", "Tobias Kronauer", "Jan Adler"]
__license__ = "AGPLv3"
__version__ = "1.0.0"
__maintainer__ = "Jan Adler"
__email__ = "jan.adler@barkhauseninstitut.org"
__status__ = "Prototype"


class MockAntennaCorrelation(AntennaCorrelation):
    """Mock antenna correlation implementation for test purposes"""

    @property
    def covariance(self) -> np.ndarray:

        return np.identity(2, dtype=complex)


class TestAntennaCorrelation(unittest.TestCase):
    """Test antenna correlation model base class"""

    def setUp(self) -> None:

        self.correlation = MockAntennaCorrelation()
    
    def test_channel_setget(self) -> None:
        """Channel property getter should return setter argument"""

        channel = Mock()
        self.correlation.channel = channel
        
        self.assertIs(channel, self.correlation.channel)

    def test_device_setget(self) -> None:
        """Device property getter should return setter argument"""

        device = Mock()
        self.correlation.device = device

        self.assertIs(device, self.correlation.device)


class TestCustomAntennaCorrelation(unittest.TestCase):
    """Test custom antenna correlation model"""

    def setUp(self) -> None:

        self.device = Mock()
        self.device.num_antennas = 2
        self.covariance = np.identity(2, dtype=complex)

        self.correlation = CustomAntennaCorrelation(covariance=self.covariance)
        self.correlation.device = self.device

    def test_init(self) -> None:
        """Initialization parameters should be properly stored as class attributes"""

        assert_array_equal(self.covariance, self.correlation.covariance)

    def test_covariance_setget(self) -> None:
        """Covariance property getter should return setter argument"""

        covariance = 5 * np.identity(2, dtype=complex)
        self.correlation.covariance = covariance

        assert_array_equal(covariance, self.correlation.covariance)

    def test_covariance_set_validation(self) -> None:
        """Covariance property setter should raise a ValueError on invalid arguments"""

        with self.assertRaises(ValueError):
            self.correlation.covariance = np.diag(np.array([1, 2, 3]), 2)

        with self.assertRaises(ValueError):
            self.correlation.covariance = np.zeros((2, 2), dtype=complex)

    def test_covariance_get_validation(self) -> None:
        """Covariance property should raise a RuntimeError if the number of device antennas does not match"""

        self.device.num_antennas = 4

        with self.assertRaises(RuntimeError):
            _ = self.correlation.covariance


class TestMultipathFadingChannel(unittest.TestCase):
    """Test the multipath fading channel implementation"""

    def setUp(self) -> None:

        self.active = True
        self.gain = 1.0

        self.delays = np.zeros(1, dtype=float)
        self.power_profile = np.ones(1, dtype=float)
        self.rice_factors = np.zeros(1, dtype=float)

        self.sampling_rate = 1e6
        self.transmit_frequency = pi * self.sampling_rate
        self.num_sinusoids = 40
        self.doppler_frequency = 0.0
        self.los_doppler_frequency = 0.

        self.transmitter = Mock()
        self.receiver = Mock()
        self.transmitter.sampling_rate = self.sampling_rate
        self.receiver.sampling_rate = self.sampling_rate
        self.transmitter.antennas.num_antennas = 1
        self.receiver.antennas.num_antennas = 1
        self.sync_offset_low = 1e-6
        self.sync_offset_high = 3e-6

        self.channel_params = {
            'delays': self.delays,
            'power_profile': self.power_profile,
            'rice_factors': self.rice_factors,
            'transmitter': self.transmitter,
            'receiver': self.receiver,
            'active': self.active,
            'gain': self.gain,
            'num_sinusoids': self.num_sinusoids,
            'los_angle': None,
            'doppler_frequency': self.doppler_frequency,
            'los_doppler_frequency': self.los_doppler_frequency,
            'sync_offset_low': self.sync_offset_low,
            'sync_offset_high': self.sync_offset_high,
            'seed': 42,
        }

        self.num_samples = 100

        self.min_number_samples = 1000
        self.max_number_samples = 500000
        self.max_doppler_frequency = 100
        self.max_number_paths = 20
        self.max_delay_in_samples = 30

    def test_init(self) -> None:
        """The object initialization should properly store all parameters"""

        channel = MultipathFadingChannel(**self.channel_params)

        self.assertIs(self.transmitter, channel.transmitter, "Unexpected transmitter parameter initialization")
        self.assertIs(self.receiver, channel.receiver, "Unexpected receiver parameter initialization")
        self.assertEqual(self.active, channel.active, "Unexpected active parameter initialization")
        self.assertEqual(self.gain, channel.gain, "Unexpected gain parameter initialization")
        self.assertEqual(self.num_sinusoids, channel.num_sinusoids)
        self.assertEqual(self.doppler_frequency, channel.doppler_frequency)
        self.assertEqual(self.sync_offset_low, channel.sync_offset_low)
        self.assertEqual(self.sync_offset_high, channel.sync_offset_high)

    def test_init_validation(self) -> None:
        """Object initialization should raise ValueError on invalid arguments"""

        with self.assertRaises(ValueError):
            params = deepcopy(self.channel_params)
            params['delays'] = np.array([1, 2])
            _ = MultipathFadingChannel(**params)

        with self.assertRaises(ValueError):
            params = deepcopy(self.channel_params)
            params['power_profile'] = np.array([1, 2])
            _ = MultipathFadingChannel(**params)

        with self.assertRaises(ValueError):
            params = deepcopy(self.channel_params)
            params['rice_factors'] = np.array([1, 2])
            _ = MultipathFadingChannel(**params)

        with self.assertRaises(ValueError):
            params = deepcopy(self.channel_params)
            params['delays'] = np.array([-1.0])
            _ = MultipathFadingChannel(**params)

        with self.assertRaises(ValueError):
            params = deepcopy(self.channel_params)
            params['power_profile'] = np.array([-1.0])
            _ = MultipathFadingChannel(**params)

        with self.assertRaises(ValueError):
            params = deepcopy(self.channel_params)
            params['rice_factors'] = np.array([-1.0])
            _ = MultipathFadingChannel(**params)
            
        with self.assertRaises(ValueError):
            params = deepcopy(self.channel_params)
            params['delays'] = np.ones((1, 2))
            _ = MultipathFadingChannel(**params)
        
        with self.assertRaises(ValueError):
            params = deepcopy(self.channel_params)
            params['delays'] = np.empty((0,))
            _ = MultipathFadingChannel(**params)

    def test_delays_get(self) -> None:
        """Delays getter should return init param"""

        channel = MultipathFadingChannel(**self.channel_params)
        np.testing.assert_array_almost_equal(self.delays, channel.delays)

    def test_power_profiles_get(self) -> None:
        """Power profiles getter should return init param"""

        channel = MultipathFadingChannel(**self.channel_params)
        np.testing.assert_array_almost_equal(self.power_profile, channel.power_profile)

    def test_rice_factors_get(self) -> None:
        """Rice factors getter should return init param"""

        channel = MultipathFadingChannel(**self.channel_params)
        np.testing.assert_array_almost_equal(self.rice_factors, channel.rice_factors)

    def test_doppler_frequency_setget(self) -> None:
        """Doppler frequency property getter should return setter argument"""

        channel = MultipathFadingChannel(**self.channel_params)

        doppler_frequency = 5
        channel.doppler_frequency = doppler_frequency

        self.assertEqual(doppler_frequency, channel.doppler_frequency)

    def test_los_doppler_frequency_setget(self) -> None:
        """Line-of-Sight Doppler frequency property getter should return setter argument,
        alternatively the global Doppler"""

        channel = MultipathFadingChannel(**self.channel_params)

        los_doppler_frequency = 5
        channel.los_doppler_frequency = los_doppler_frequency
        self.assertEqual(los_doppler_frequency, channel.los_doppler_frequency)

        doppler_frequency = 4
        channel.doppler_frequency = doppler_frequency
        channel.los_doppler_frequency = None
        self.assertEqual(doppler_frequency, channel.los_doppler_frequency)

    def test_max_delay_get(self) -> None:
        """Max delay property should return maximum of delays"""

        self.channel_params['delays'] = np.array([1, 2, 3])
        self.channel_params['power_profile'] = np.zeros(3)
        self.channel_params['rice_factors'] = np.ones(3)

        channel = MultipathFadingChannel(**self.channel_params)
        self.assertEqual(max(self.channel_params['delays']), channel.max_delay)

    def test_num_sequences_get(self) -> None:
        """Number of fading sequences property should return core parameter lengths"""

        self.channel_params['delays'] = np.array([1, 2, 3])
        self.channel_params['power_profile'] = np.zeros(3)
        self.channel_params['rice_factors'] = np.ones(3)

        channel = MultipathFadingChannel(**self.channel_params)
        self.assertEqual(len(self.channel_params['delays']), channel.num_resolvable_paths)

    def test_num_sinusoids_setget(self) -> None:
        """Number of sinusoids property getter should return setter argument"""

        channel = MultipathFadingChannel(**self.channel_params)

        num_sinusoids = 100
        channel.num_sinusoids = num_sinusoids

        self.assertEqual(num_sinusoids, channel.num_sinusoids)

    def test_num_sinusoids_validation(self) -> None:
        """Number of sinusoids property setter should raise ValueError on invalid arguments"""

        channel = MultipathFadingChannel(**self.channel_params)

        with self.assertRaises(ValueError):
            channel.num_sinusoids = -1

    def test_los_angle_setget(self) -> None:
        """Line of sight angle property getter should return setter argument"""

        channel = MultipathFadingChannel(**self.channel_params)

        los_angle = 15
        channel.los_angle = los_angle
        self.assertEqual(los_angle, channel.los_angle)

        channel.los_angle = None
        self.assertEqual(None, channel.los_angle)

    def test_realization_seed(self) -> None:
        """Re-setting the random rng seed should result in identical impulse responses"""

        channel = MultipathFadingChannel(**self.channel_params)

        channel.seed = 100
        first_draw = channel.realize(self.num_samples, self.sampling_rate)

        channel.seed = 100
        second_draw = channel.realize(self.num_samples, self.sampling_rate)

        assert_array_almost_equal(first_draw.state, second_draw.state)
        
    def test_realization_no_interpolation(self) -> None:
        """Test impulse response generation without interpolation"""
        
        self.channel_params['impulse_response_interpolation'] = False
        channel = MultipathFadingChannel(**self.channel_params)
        
        realization = channel.realize(self.num_samples, self.sampling_rate)
        self.assertEqual(self.num_samples, realization.num_samples)
        
    def test_realization_fixed_los_angle(self) -> None:
        """Test impulse response generation with a fixed line of sight angle"""
        
        self.channel_params['los_angle'] = 0.
        channel = MultipathFadingChannel(**self.channel_params)
        
        realization = channel.realize(self.num_samples, self.sampling_rate)
        self.assertEqual(self.num_samples, realization.num_samples)

    def test_propagation_siso_no_fading(self) -> None:
        """
        Test the propagation through a SISO multipath channel model without fading
        Check if the output sizes are consistent
        Check the output of a SISO multipath channel model without fading (K factor of Rice distribution = inf)
        """

        self.rice_factors[0] = float('inf')
        self.delays[0] = 10 / self.sampling_rate
        channel = MultipathFadingChannel(**self.channel_params)

        timestamps = np.arange(self.num_samples) / self.sampling_rate
        transmission = exp(1j * timestamps * self.transmit_frequency).reshape(1, self.num_samples)
        output, _, _ = channel.propagate(Signal(transmission, self.sampling_rate))

        self.assertEqual(10, output[0].num_samples - transmission.shape[1],
                         "Propagation impulse response has unexpected length")

    def test_propagation_fading(self) -> None:
        """Test the propagation through a SISO multipath channel with fading"""

        test_delays = np.array([1., 2., 3., 4.], dtype=float) / self.sampling_rate

        reference_params = self.channel_params.copy()
        delayed_params = self.channel_params.copy()

        reference_params['delays'] = np.array([0.0])
        reference_channel = MultipathFadingChannel(**reference_params)

        timestamps = np.arange(self.num_samples) / self.sampling_rate
        transmit_samples = np.exp(2j * pi * timestamps * self.transmit_frequency).reshape((1, self.num_samples))
        transmit_signal = Signal(transmit_samples, self.sampling_rate)

        for d, delay in enumerate(test_delays):

            delayed_params['delays'] = reference_params['delays'] + delay
            delayed_channel = MultipathFadingChannel(**delayed_params)

            reference_channel.seed = d
            reference_propagation, _, _ = reference_channel.propagate(transmit_signal)

            delayed_channel.seed = d
            delayed_propagation, _, _ = delayed_channel.propagate(transmit_signal)

            zero_pads = int(self.sampling_rate * float(delay))
            npt.assert_array_almost_equal(reference_propagation[0].samples, delayed_propagation[0].samples[:, zero_pads:])

    def test_rayleigh(self) -> None:
        """
        Test if the amplitude of a path is Rayleigh distributed.
        Verify that both real and imaginary components are zero-mean normal random variables with the right variance and
        uncorrelated.
        """
        
        max_number_of_drops = 200
        samples_per_drop = 1000
        self.doppler_frequency = 200

        self.channel_params['delays'][0] = 0.
        self.channel_params['power_profile'][0] = 1.
        self.channel_params['rice_factors'][0] = 0.
        self.channel_params['doppler_frequency'] = self.doppler_frequency

        channel = MultipathFadingChannel(**self.channel_params)

        samples = np.array([])

        is_rayleigh = False
        alpha = .05
        max_corr = 0.05

        number_of_drops = 0
        while not is_rayleigh and number_of_drops < max_number_of_drops:

            realization = channel.realize(samples_per_drop, self.doppler_frequency)
            samples = np.append(samples, realization.state.ravel())

            _, p_real = stats.kstest(np.real(samples), 'norm', args=(0, 1 / np.sqrt(2)))
            _, p_imag = stats.kstest(np.imag(samples), 'norm', args=(0, 1 / np.sqrt(2)))

            corr = np.corrcoef(np.real(samples), np.imag(samples))
            corr = corr[0, 1]

            if p_real > alpha and p_imag > alpha and abs(corr) < max_corr:
                is_rayleigh = True

            number_of_drops += 1

        self.assertTrue(is_rayleigh)

    def test_rice(self) -> None:
        """
        Test if the amplitude of a path is Ricean distributed.
        """
        
        max_number_of_drops = 100
        doppler_frequency = 200
        samples_per_drop = 1000

        self.channel_params['delays'][0] = 0.
        self.channel_params['power_profile'][0] = 1.
        self.channel_params['rice_factors'][0] = 1.
        self.channel_params['doppler_frequency'] = doppler_frequency

        channel = MultipathFadingChannel(**self.channel_params)
        samples = np.array([])

        is_rice = False
        alpha = .05

        number_of_drops = 0
        while not is_rice and number_of_drops < max_number_of_drops:

            realization = channel.realize(samples_per_drop, doppler_frequency)
            samples = np.append(samples, realization.state.ravel())

            dummy, p_real = stats.kstest(np.abs(samples), 'rice', args=(np.sqrt(2), 0, 1 / 2))

            if p_real > alpha:
                is_rice = True

            number_of_drops += 1

        self.assertTrue(is_rice)

    def test_power_delay_profile(self) -> None:
        """
        Test if the resulting power delay profile matches with the one specified in the parameters.
        Test also an interpolated channel (should have the same rms delay spread)
        """
        
        max_number_of_drops = 100
        samples_per_drop = 1000
        max_delay_spread_dev = 12 / self.sampling_rate  # Check what is acceptable here

        self.doppler_frequency = 50
        self.channel_params['doppler_frequency'] = self.doppler_frequency
        self.channel_params['delays'] = np.zeros(5)
        self.channel_params['power_profile'] = np.ones(5)
        self.channel_params['rice_factors'] = np.zeros(5)
        self.channel_params['delays'] = np.array([0, 3, 6, 7, 8]) / self.sampling_rate

        mean_delay = np.mean(self.channel_params['delays'])
        config_delay_spread = np.mean((self.channel_params['delays'] - mean_delay) ** 2)

        delayed_channel = MultipathFadingChannel(**self.channel_params)

        for s in range(max_number_of_drops):

            delayed_channel.random_generator = np.random.default_rng(s+10)
            delayed_realization = delayed_channel.realize(samples_per_drop, self.sampling_rate)

            delayed_time = np.arange(delayed_realization.state.shape[-1]) / self.sampling_rate
            delay_diff = (delayed_time - np.mean(delayed_time)) ** 2
            delayed_power = delayed_realization.state.real ** 2 + delayed_realization.state.imag ** 2
            delay_spread = np.sqrt(np.mean(delayed_power @ delay_diff) / np.mean(delayed_power))

            spread_delta = abs(config_delay_spread - delay_spread)
            self.assertTrue(spread_delta < max_delay_spread_dev,
                            msg=f"{spread_delta} larger than max {max_delay_spread_dev}")

    def test_channel_gain(self) -> None:
        """
        Test if channel gain is applied correctly on both propagation and channel impulse response
        """
        
        gain = 10

        doppler_frequency = 200
        signal_length = 1000

        self.channel_params['delays'][0] = 0.
        self.channel_params['power_profile'][0] = 1.
        self.channel_params['rice_factors'][0] = 0.
        self.channel_params['doppler_frequency'] = doppler_frequency

        channel_no_gain = MultipathFadingChannel(**self.channel_params)

        self.channel_params['gain'] = gain
        channel_gain = MultipathFadingChannel(**self.channel_params)

        frame_size = (1, signal_length)
        tx_samples = rand.normal(0, 1, frame_size) + 1j * rand.normal(0, 1, frame_size)
        tx_signal = Signal(tx_samples, self.sampling_rate)

        channel_no_gain.random_generator = np.random.default_rng(42)  # Reset random number rng
        signal_out_no_gain, _, _ = channel_no_gain.propagate(tx_signal)

        channel_gain.random_generator = np.random.default_rng(42)   # Reset random number rng
        signal_out_gain, _, _ = channel_gain.propagate(tx_signal)

        assert_array_almost_equal(signal_out_gain[0].samples, signal_out_no_gain[0].samples * np.sqrt(gain))

        timestamps = np.array([0, 100, 500]) / self.sampling_rate

        channel_no_gain.random_generator = np.random.default_rng(50)  # Reset random number rng
        realization_no_gain = channel_no_gain.realize(len(timestamps), self.sampling_rate)

        channel_gain.random_generator = np.random.default_rng(50)   # Reset random number rng
        realization_gain = channel_gain.realize(len(timestamps), self.sampling_rate)

<<<<<<< HEAD
        npt.assert_array_almost_equal(realization_gain.state, realization_no_gain.state * gain)
=======
        npt.assert_array_almost_equal(channel_state_info_gain, channel_state_info_no_gain * np.sqrt(gain))
>>>>>>> 873d75c8

    def test_antenna_correlation(self) -> None:
        """Test channel simulation with antenna correlation modeling"""
        
        self.transmitter.antennas.num_antennas = 2
        self.receiver.antennas.num_antennas = 2
        
        uncorrelated_channel = MultipathFadingChannel(**self.channel_params)
        
        self.channel_params['alpha_correlation'] = MockAntennaCorrelation()
        self.channel_params['beta_correlation'] = MockAntennaCorrelation()
        
        correlated_channel = MultipathFadingChannel(**self.channel_params)
        
        uncorrelated_realization = uncorrelated_channel.realize(self.num_samples, self.sampling_rate)
        correlated_realization = correlated_channel.realize(self.num_samples, self.sampling_rate)

        # Since the correlation mock is just an identity, both channel states should be identical
        assert_array_almost_equal(uncorrelated_realization.state, correlated_realization.state)
        
    def test_alpha_correlation_setget(self) -> None:
        """Alpha correlation property getter should return setter argument"""
        
        channel = MultipathFadingChannel(**self.channel_params)
        expected_correlation = Mock()
        
        channel.alpha_correlation = expected_correlation
        
        self.assertIs(expected_correlation, channel.alpha_correlation)
        self.assertIs(self.transmitter, channel.alpha_correlation.device)
        
    def test_beta_correlation_setget(self) -> None:
        """Beta correlation property getter should return setter argument"""
        
        channel = MultipathFadingChannel(**self.channel_params)
        expected_correlation = Mock()
        
        channel.beta_correlation = expected_correlation
        
        self.assertIs(expected_correlation, channel.beta_correlation)
        self.assertIs(self.receiver, channel.beta_correlation.device)
        
    def test_transmitter_setget(self) -> None:
        """Setting the transmitter property should update the correlation configuration"""
        
        channel = MultipathFadingChannel(**self.channel_params)
        channel.alpha_correlation = Mock()
        expected_device = Mock()
        
        channel.transmitter = expected_device
        
        self.assertIs(expected_device, channel.transmitter)
        self.assertIs(expected_device, channel.alpha_correlation.device)
        
    def test_receiver_setget(self) -> None:
        """Setting the receiver property should update the correlation configuration"""
        
        channel = MultipathFadingChannel(**self.channel_params)
        channel.beta_correlation = Mock()
        expected_device = Mock()
        
        channel.receiver = expected_device
        
        self.assertIs(expected_device, channel.receiver)
        self.assertIs(expected_device, channel.beta_correlation.device)

    def test_serialization(self) -> None:
        """Test YAML serialization"""
        
        with patch('hermespy.channel.multipath_fading_channel.MultipathFadingChannel.transmitter', new=PropertyMock) as transmitter, \
             patch('hermespy.channel.multipath_fading_channel.MultipathFadingChannel.receiver', new=PropertyMock) as receiver:

            transmitter.return_value = self.transmitter
            receiver.return_value = self.receiver

            test_yaml_roundtrip_serialization(self, MultipathFadingChannel(**self.channel_params), {'num_outputs', 'num_inputs'})<|MERGE_RESOLUTION|>--- conflicted
+++ resolved
@@ -537,11 +537,7 @@
         channel_gain.random_generator = np.random.default_rng(50)   # Reset random number rng
         realization_gain = channel_gain.realize(len(timestamps), self.sampling_rate)
 
-<<<<<<< HEAD
-        npt.assert_array_almost_equal(realization_gain.state, realization_no_gain.state * gain)
-=======
-        npt.assert_array_almost_equal(channel_state_info_gain, channel_state_info_no_gain * np.sqrt(gain))
->>>>>>> 873d75c8
+        npt.assert_array_almost_equal(realization_gain.state, realization_no_gain.state * np.sqrt(gain))
 
     def test_antenna_correlation(self) -> None:
         """Test channel simulation with antenna correlation modeling"""
