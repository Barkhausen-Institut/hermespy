--- conflicted
+++ resolved
@@ -7,13 +7,9 @@
 import numpy as np
 from numpy.random import default_rng
 from scipy import constants
-<<<<<<< HEAD
-from tools import db2lin, DbConversionType
-=======
 
 from hermespy.channel import RadarChannel
 from hermespy.tools import db2lin, DbConversionType
->>>>>>> 0a2a3b18
 
 __author__ = "Andre Noll Barreto"
 __copyright__ = "Copyright 2021, Barkhausen Institut gGmbH"
