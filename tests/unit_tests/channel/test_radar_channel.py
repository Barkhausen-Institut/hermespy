# -*- coding: utf-8 -*-
"""Test Radar Channel."""

import unittest
from unittest.mock import Mock

import numpy as np
from numpy.random import default_rng
from scipy import constants
<<<<<<< HEAD
from tools import db2lin, DbConversionType
=======

from hermespy.channel import RadarChannel
from hermespy.tools import db2lin, DbConversionType
>>>>>>> 61164c52

__author__ = "Andre Noll Barreto"
__copyright__ = "Copyright 2021, Barkhausen Institut gGmbH"
__credits__ = ["Andre Noll Barreto", "Jan Adler"]
__license__ = "AGPLv3"
__version__ = "0.1.0"
__maintainer__ = "Jan Adler"
__email__ = "jan.adler@barkhauseninstitut.org"
__status__ = "Prototype"


class TestRadarChannel(unittest.TestCase):

    def setUp(self) -> None:
        self.range = 100
        self.radar_cross_section = 1

        self.random_number_gen = default_rng(42)

        self.transmitter = Mock()
        self.transmitter.carrier_frequency = 60e9
        self.receiver = Mock()
        self.transmitter.sampling_rate = 1e9
        self.transmitter.num_antennas = 1
        self.receiver.num_antennas = 1
        self.scenario = Mock()

        self.target_exists = True
        self.tx_rx_isolation_db = float("inf")
        self.tx_antenna_gain_db = 0
        self.rx_antenna_gain_db = 0
        self.losses_db = 0
        self.velocity = 0
        self.filter_response_in_samples = 21

        self.channel = RadarChannel(self.range, self.radar_cross_section,
                                    random_generator=self.random_number_gen,
                                    transmitter=self.transmitter,
                                    receiver=self.receiver,
                                    scenario=self.scenario,
                                    target_exists=self.target_exists,
                                    tx_rx_isolation_db=self.tx_rx_isolation_db,
                                    tx_antenna_gain_db=self.tx_antenna_gain_db,
                                    rx_antenna_gain_db=self.rx_antenna_gain_db,
                                    losses_db=self.losses_db,
                                    velocity=self.velocity,
                                    filter_response_in_samples=self.filter_response_in_samples)

        self.expected_delay = 2 * self.range / constants.speed_of_light

    def test_init(self) -> None:
        """The object initialization should properly store all parameters."""

        channel = RadarChannel(self.range, self.radar_cross_section,
                               random_generator=self.random_number_gen,
                               transmitter=self.transmitter,
                               receiver=self.receiver,
                               target_exists=self.target_exists,
                               tx_rx_isolation_db=self.tx_rx_isolation_db,
                               tx_antenna_gain_db=self.tx_antenna_gain_db,
                               rx_antenna_gain_db=self.rx_antenna_gain_db,
                               losses_db=self.losses_db,
                               velocity=self.velocity,
                               filter_response_in_samples=self.filter_response_in_samples)

        self.assertIs(self.range, channel.target_range)
        self.assertIs(self.radar_cross_section, channel.radar_cross_section)
        self.assertIs(self.transmitter, channel.transmitter)
        self.assertIs(self.receiver, channel.receiver)
        self.assertIs(self.target_exists, channel.target_exists)
        self.assertIs(self.tx_rx_isolation_db, channel.tx_rx_isolation_db)
        self.assertIs(self.tx_antenna_gain_db, channel.tx_antenna_gain_db)
        self.assertIs(self.rx_antenna_gain_db, channel.rx_antenna_gain_db)
        self.assertIs(self.losses_db, channel.losses_db)
        self.assertIs(self.velocity, channel.velocity)
        self.assertIs(self.filter_response_in_samples, channel.filter_response_in_samples)

    def test_target_range_setget(self) -> None:
        """Target range property getter should return setter argument."""
        new_range = 500

        self.channel.target_range = new_range
        self.assertEqual(new_range, self.channel.target_range)

    def test_target_exists_setget(self) -> None:
        """Target exists flag getter should return setter argument."""
        new_target_exists = False
        self.channel.target_exists = new_target_exists
        self.assertEqual(new_target_exists, self.channel.target_exists)

    def test_radar_cross_section_get(self) -> None:
        """Radar cross section getter should return init param."""
        self.assertEqual(self.radar_cross_section, self.channel.radar_cross_section)

    def test_tx_rx_isolation_db_setget(self) -> None:
        """tx/rx isolation getter should return setter argument."""
        new_tx_rx_isolation_db = 100

        self.channel.tx_rx_isolation_db = new_tx_rx_isolation_db
        self.assertEqual(new_tx_rx_isolation_db, self.channel.tx_rx_isolation_db)

    def test_tx_antenna_gain_db_get(self) -> None:
        """tx antenna gain getter should return init param."""
        self.assertEqual(self.tx_antenna_gain_db, self.channel.tx_antenna_gain_db)

    def test_rx_antenna_gain_db_get(self) -> None:
        """rx antenna gain getter should return init param."""
        self.assertEqual(self.rx_antenna_gain_db, self.channel.rx_antenna_gain_db)

    def test_losses_db_get(self) -> None:
        """losses getter should return init param."""
        self.assertEqual(self.losses_db, self.channel.losses_db)

    def test_velocity_setget(self) -> None:
        """velocity getter should return setter argument."""
        new_velocity = 20

        self.channel.velocity = new_velocity
        self.assertEqual(new_velocity, self.channel.velocity)

    def test_filter_response_in_samples_get(self) -> None:
        """losses getter should return init param."""
        self.assertEqual(self.filter_response_in_samples, self.channel.filter_response_in_samples)

    def _create_impulse_train(self, interval_in_samples: int, number_of_pulses: int):

        interval = interval_in_samples / self.transmitter.sampling_rate

        number_of_samples = int(np.ceil(interval * self.transmitter.sampling_rate * number_of_pulses))
        output_signal = np.zeros((1, number_of_samples), dtype=complex)

        interval_in_samples = int(np.around(interval * self.transmitter.sampling_rate))

        output_signal[:, :number_of_samples:interval_in_samples] = 1.0

        return output_signal

    def test_propagation_delay_integer_num_samples(self):
        """
        Test if the received signal corresponds to the expected delayed version, given that the delay is a multiple
        of the sampling interval.
        """
        samples_per_symbol = 1000
        num_pulses = 10
        delay_in_samples = 507

        input_signal = self._create_impulse_train(samples_per_symbol, num_pulses)

        expected_range = constants.speed_of_light * delay_in_samples / self.transmitter.sampling_rate / 2

        self.channel.target_range = expected_range

        self.channel.init_drop()
        output = self.channel.propagate(input_signal)

        expected_output = np.hstack((np.zeros((1, delay_in_samples)), input_signal))

        np.testing.assert_array_almost_equal(expected_output, np.abs(output[:, :expected_output.size]))

    def test_propagation_delay_noninteger_num_samples(self):
        """
        Test if the received signal corresponds to the expected delayed version, given that the delay falls in the
        middle of two sampling instants.
        """
        samples_per_symbol = 800
        num_pulses = 20
        delay_in_samples = 312

        input_signal = self._create_impulse_train(samples_per_symbol, num_pulses)

        expected_range = constants.speed_of_light * (delay_in_samples + .5) / self.transmitter.sampling_rate / 2

        self.channel.target_range = expected_range

        self.channel.init_drop()
        output = self.channel.propagate(input_signal)

        straddle_loss = np.sinc(.5)
        peaks = np.abs(output[:, delay_in_samples:input_signal.size:samples_per_symbol])

        np.testing.assert_array_almost_equal(peaks, straddle_loss * np.ones(peaks.shape))

    def test_propagation_delay_doppler(self):
        """
        Test if the received signal corresponds to a frequency-shifted version of the transmitted signal with the
        expected Doppler shift
        """

        samples_per_symbol = 5000
        num_pulses = 100
        initial_delay_in_samples = 1000
        velocity = 500

        initial_delay = initial_delay_in_samples / self.transmitter.sampling_rate

        timestamps_impulses = np.arange(num_pulses) * samples_per_symbol / self.transmitter.sampling_rate
        traveled_distances = velocity * timestamps_impulses
        delays = initial_delay + 2 * traveled_distances / constants.speed_of_light
        expected_peaks = timestamps_impulses + delays
        peaks_in_samples = np.around(expected_peaks * self.transmitter.sampling_rate).astype(int)
        straddle_delay = expected_peaks - peaks_in_samples / self.transmitter.sampling_rate
        relative_straddle_delay = straddle_delay * self.transmitter.sampling_rate
        expected_straddle_amplitude = np.sinc(relative_straddle_delay)

        input_signal = self._create_impulse_train(samples_per_symbol, num_pulses)

        expected_range = constants.speed_of_light * initial_delay_in_samples / self.transmitter.sampling_rate / 2

        self.channel.target_range = expected_range
        self.channel.velocity = velocity

        self.channel.init_drop()

        output = self.channel.propagate(input_signal)

        np.testing.assert_array_almost_equal(np.abs(output[0, peaks_in_samples].flatten()), expected_straddle_amplitude)

    def test_propagation_leakage(self):
        """
        Test if the leakage between transmitter and receiver is correctly modelled
        """
        isolation_db = 10

        samples_per_symbol = 800
        num_pulses = 20

        input_signal = self._create_impulse_train(samples_per_symbol, num_pulses)

        self.channel.init_drop()
        output_ideal_isolation = self.channel.propagate(input_signal)

        self.channel.tx_rx_isolation_db = isolation_db

        output = self.channel.propagate(input_signal)

        self_interference = output - output_ideal_isolation
        norm_factor = db2lin(-self.channel.attenuation_db - isolation_db, conversion_type=DbConversionType.AMPLITUDE)

        np.testing.assert_array_almost_equal(np.abs(self_interference[0, :input_signal.size]),
                                             np.abs(input_signal[0, :]) * norm_factor)

    def test_doppler_shift(self):
        """
        Test if the received signal corresponds to the expected delayed version, given time variant delays on account of
        movement
        """
        velocity = -100
        num_samples = 100000
        sinewave_frequency = 100e6
        doppler_shift = 2 * velocity / constants.speed_of_light * self.transmitter.carrier_frequency

        time = np.arange(num_samples) / self.transmitter.sampling_rate

        input_signal = np.sin(2 * np.pi * sinewave_frequency * time)

        self.channel.velocity = velocity

        output = self.channel.propagate(input_signal[np.newaxis, :])

        input_freq = np.fft.fft(input_signal)
        output_freq = np.fft.fft(output.flatten()[-num_samples:])

        freq_resolution = self.transmitter.sampling_rate / num_samples

        freq_in = np.argmax(np.abs(input_freq[:int(num_samples/2)])) * freq_resolution
        freq_out = np.argmax(np.abs(output_freq[:int(num_samples/2)])) * freq_resolution

        self.assertAlmostEqual(freq_in - freq_out, doppler_shift, delta=np.abs(doppler_shift)*.01)

    def test_no_echo(self):
        """
        Test if no echos are observed if target_exists is set to False
        """
        samples_per_symbol = 500
        num_pulses = 15

        input_signal = self._create_impulse_train(samples_per_symbol, num_pulses)

        self.channel.target_exists = False

        self.channel.init_drop()
        output = self.channel.propagate(input_signal)

        np.testing.assert_array_equal(output, np.zeros(output.shape))

    def test_get_impulse_response(self):
        samples_per_symbol = 1200
        num_pulses = 20

        isolation_db = 150
        velocity = 20

        input_signal = self._create_impulse_train(samples_per_symbol, num_pulses)

        self.channel.velocity = velocity
        self.channel.tx_rx_isolation_db = isolation_db

        self.channel.init_drop()

        output = self.channel.propagate(input_signal)

        sample_idx_last_symbol = (num_pulses - 1) * samples_per_symbol
        timestamps = np.array([0, sample_idx_last_symbol / self.transmitter.sampling_rate])
        channel_state_info = self.channel.get_impulse_response(timestamps).squeeze()

        num_samples_in_csi = channel_state_info.shape[1]

        observed_csi = np.vstack((output[0, :num_samples_in_csi],
                                  output[0, sample_idx_last_symbol: sample_idx_last_symbol + num_samples_in_csi]))

        # interpolation filter for propagation will be truncated, must be taken into account in absolute tolerance
        atol = np.maximum(np.abs(np.sinc(self.channel.filter_response_in_samples/2)),
                          np.abs(np.sinc(np.floor(self.channel.filter_response_in_samples/2))))
        np.testing.assert_allclose(channel_state_info, observed_csi, atol=atol)<|MERGE_RESOLUTION|>--- conflicted
+++ resolved
@@ -7,13 +7,9 @@
 import numpy as np
 from numpy.random import default_rng
 from scipy import constants
-<<<<<<< HEAD
-from tools import db2lin, DbConversionType
-=======
 
 from hermespy.channel import RadarChannel
 from hermespy.tools import db2lin, DbConversionType
->>>>>>> 61164c52
 
 __author__ = "Andre Noll Barreto"
 __copyright__ = "Copyright 2021, Barkhausen Institut gGmbH"
