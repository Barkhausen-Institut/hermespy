--- conflicted
+++ resolved
@@ -4,13 +4,6 @@
 from datetime import time
 import unittest
 from unittest.mock import Mock
-<<<<<<< HEAD
-from modem import receiver
-from modem.transmitter import Transmitter
-from modem.receiver import Receiver
-import numpy as np
-=======
->>>>>>> 95e3b6d3
 from numpy.testing import assert_array_equal
 from numpy.random import default_rng
 import numpy as np
