--- conflicted
+++ resolved
@@ -297,11 +297,7 @@
             for gain in self.impulse_response_gains:
 
                 self.channel.gain = gain
-<<<<<<< HEAD
-                expected_state = gain * np.ones((1, 1, response_length, 1), dtype=float)
-=======
-                expected_impulse_response = np.sqrt(gain) * np.ones((response_length, 1, 1, 1), dtype=float)
->>>>>>> 873d75c8
+                expected_state = np.sqrt(gain) * np.ones((1, 1, response_length, 1), dtype=float)
 
                 realization = self.channel.realize(response_length, self.impulse_response_sampling_rate)
                 assert_array_equal(expected_state, realization.state)
@@ -316,13 +312,8 @@
             for gain in self.impulse_response_gains:
 
                 self.channel.gain = gain
-<<<<<<< HEAD
                 expected_state = np.zeros((3, 1, response_length, 1), dtype=complex)
-                expected_state[:, 0, :, 0] = gain
-=======
-                expected_impulse_response = np.zeros((response_length, 3, 1, 1), dtype=complex)
-                expected_impulse_response[:, :, 0, :] = np.sqrt(gain)
->>>>>>> 873d75c8
+                expected_state[:, 0, :, 0] = np.sqrt(gain)
 
                 realization = self.channel.realize(response_length, self.impulse_response_sampling_rate)
                 assert_array_equal(expected_state, realization.state)
@@ -337,13 +328,8 @@
             for gain in self.impulse_response_gains:
 
                 self.channel.gain = gain
-<<<<<<< HEAD
                 expected_state = np.zeros((1, 3, response_length, 1), dtype=complex)
-                expected_state[0, :, :, 0] = gain
-=======
-                expected_impulse_response = np.zeros((response_length, 1, 3, 1), dtype=complex)
-                expected_impulse_response[:, 0, :, :] = np.sqrt(gain)
->>>>>>> 873d75c8
+                expected_state[0, :, :, 0] = np.sqrt(gain)
 
                 realization = self.channel.realize(response_length, self.impulse_response_sampling_rate)
                 assert_array_equal(expected_state, realization.state)
@@ -359,14 +345,8 @@
             for gain in self.impulse_response_gains:
 
                 self.channel.gain = gain
-<<<<<<< HEAD
-                expected_state = gain * np.tile(np.eye(num_antennas, num_antennas, dtype=complex)[:, :, None, None],
-                                                (1, 1, response_length, 1))
-=======
-                expected_impulse_response = np.sqrt(gain) * np.tile(np.eye(num_antennas, num_antennas, dtype=complex),
-                                                           (response_length, 1, 1))
-                expected_impulse_response = np.expand_dims(expected_impulse_response, axis=-1)
->>>>>>> 873d75c8
+                expected_state = np.sqrt(gain) * np.tile(np.eye(num_antennas, num_antennas, dtype=complex)[:, :, None, None],
+                                                         (1, 1, response_length, 1))
 
                 realization = self.channel.realize(response_length, self.impulse_response_sampling_rate)
                 assert_array_equal(expected_state, realization.state)
