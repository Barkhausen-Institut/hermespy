# -*- coding: utf-8 -*-
"""Test channel model for wireless transmission links."""

from datetime import time
import unittest
from unittest.mock import Mock

<<<<<<< HEAD
import numpy as np
=======
>>>>>>> bf6a8b48
from numpy.testing import assert_array_equal
from numpy.random import default_rng


from hermespy.channel import Channel

__author__ = "Tobias Kronauer"
__copyright__ = "Copyright 2021, Barkhausen Institut gGmbH"
__credits__ = ["Tobias Kronauer", "Jan Adler"]
__license__ = "AGPLv3"
__version__ = "0.1.0"
__maintainer__ = "Tobias Kronauer"
__email__ = "tobias.kronaue@barkhauseninstitut.org"
__status__ = "Prototype"

class TestChannel(unittest.TestCase):
    """Test the channel model base class."""

    def setUp(self) -> None:

        self.transmitter = Mock()
        self.receiver = Mock()
        self.active = True
        self.gain = 1.0
        self.generator = default_rng(0)
        self.scenario = Mock()
        self.scenario.sampling_rate = 1e3
        self.sync_offset_low = 0
        self.sync_offset_high = 0
        self.channel = Channel(
            transmitter=self.transmitter,
            receiver=self.receiver,
            active=self.active,
            gain=self.gain,
            random_generator=self.generator,
            scenario=self.scenario,
            sync_offset_low=self.sync_offset_low,
            sync_offset_high=self.sync_offset_high)

        # Number of discrete-time samples generated for baseband_signal propagation testing
        self.propagate_signal_lengths = [1, 10, 100, 1000]
        self.propagate_signal_gains = [1.0, 0.5]

        # Number of discrete-time timestamps generated for impulse response testing
        self.impulse_response_sampling_rate = self.scenario.sampling_rate
        self.impulse_response_lengths = [1, 10, 100, 1000]  # ToDo: Add 0
        self.impulse_response_gains = [1.0, 0.5]

    def test_init(self) -> None:
        """Test that the init properly stores all parameters."""

        self.assertIs(self.transmitter, self.channel.transmitter, "Unexpected transmitter parameter initialization")
        self.assertIs(self.receiver, self.channel.receiver, "Unexpected receiver parameter initialization")
        self.assertEqual(self.active, self.channel.active, "Unexpected active parameter initialization")
        self.assertEqual(self.gain, self.channel.gain, "Unexpected gain parameter initialization")
        self.assertEqual(self.generator, self.channel.random_generator)
        self.assertEqual(self.scenario, self.channel.scenario)
        self.assertEqual(self.sync_offset_low, self.channel.sync_offset_low)
        self.assertEqual(self.sync_offset_high, self.channel.sync_offset_high)

    def test_active_setget(self) -> None:
        """Active property getter must return setter parameter."""

        active = not self.active
        self.channel.active = active

        self.assertEqual(active, self.channel.active, "Active property set/get produced unexpected result")

    def test_transmitter_setget(self) -> None:
        """Transmitter property getter must return setter parameter."""

        channel = Channel()
        channel.transmitter = self.transmitter

        self.assertIs(self.transmitter, channel.transmitter, "Transmitter property set/get produced unexpected result")

    def test_transmitter_validation(self) -> None:
        """Transmitter property setter must raise exception if already configured."""

        with self.assertRaises(RuntimeError):
            self.channel.transmitter = Mock()

    def test_receiver_setget(self) -> None:
        """Receiver property getter must return setter parameter."""

        channel = Channel()
        channel.receiver = self.receiver

        self.assertIs(self.receiver, channel.receiver, "Receiver property set/get produced unexpected result")

    def test_receiver_validation(self) -> None:
        """Receiver property setter must raise exception if already configured."""

        with self.assertRaises(RuntimeError):
            self.channel.receiver = Mock()

    def test_gain_setget(self) -> None:
        """Gain property getter must return setter parameter."""

        gain = 5.0
        self.channel.gain = 5.0

        self.assertIs(gain, self.channel.gain, "Gain property set/get produced unexpected result")

    def test_gain_validation(self) -> None:
        """Gain property setter must raise exception on arguments smaller than zero."""

        with self.assertRaises(ValueError):
            self.channel.gain = -1.0

        try:
            self.channel.gain = 0.0

        except ValueError:
            self.fail("Gain property set to zero raised unexpected exception")

    def test_random_generator_setget(self) -> None:
        """Random generator property getter should return setter argument."""

        generator = Mock()
        self.channel.random_generator = generator

        self.assertIs(generator, self.channel.random_generator)

    def test_random_generator_get_default(self) -> None:
        """Random generator property getter should return scenario generator if not specified."""

        self.scenario.random_generator = Mock()
        self.channel.random_generator = None

        self.assertIs(self.scenario.random_generator, self.channel.random_generator)

    def test_scenario_setget(self) -> None:
        """Scenario property getter should return setter argument."""

        scenario = Mock()
        self.channel = Channel()
        self.channel.scenario = scenario

        self.assertIs(scenario, self.channel.scenario)

    def test_scenario_get_validation(self) -> None:
        """Scenario property getter should raise RuntimeError if scenario is not set."""

        self.channel = Channel()
        with self.assertRaises(RuntimeError):
            _ = self.channel.scenario

    def test_scenario_set_validation(self) -> None:
        """Scenario property setter should raise RuntimeError if scenario is already set."""

        with self.assertRaises(RuntimeError):
            self.channel.scenario = Mock()

    def test_num_inputs_get(self) -> None:
        """Number of inputs property must return number of transmitting antennas."""

        num_inputs = 5
        self.transmitter.num_antennas = num_inputs

        self.assertEqual(num_inputs, self.channel.num_inputs, "Number of inputs property returned unexpected result")

    def test_num_inputs_validation(self) -> None:
        """Number of inputs property must raise RuntimeError if the channel is currently floating."""

        floating_channel = Channel()
        with self.assertRaises(RuntimeError):
            _ = floating_channel.num_inputs

    def test_num_outputs_get(self) -> None:
        """Number of outputs property must return number of receiving antennas."""

        num_outputs = 5
        self.receiver.num_antennas = num_outputs

        self.assertEqual(num_outputs, self.channel.num_outputs, "Number of outputs property returned unexpected result")

    def test_num_outputs_validation(self) -> None:
        """Number of outputs property must raise RuntimeError if the channel is currently floating."""

        floating_channel = Channel()
        with self.assertRaises(RuntimeError):
            _ = floating_channel.num_outputs

    def test_indices(self) -> None:
        """Indices property must return respective transmitter and receiver indices."""

        expected_indices = (6, 7)
        self.transmitter.index = expected_indices[0]
        self.receiver.index = expected_indices[1]

        self.assertEqual(expected_indices, self.channel.indices, "Channel indices property returned unexpected result")

    def test_propagate_SISO(self) -> None:
        """Test valid propagation for the Single-Input-Single-Output channel."""

        self.transmitter.num_antennas = 1
        self.receiver.num_antennas = 1

        for num_samples in self.propagate_signal_lengths:
            for gain in self.propagate_signal_gains:

                signal = np.random.rand(1, num_samples) + 1j * np.random.rand(1, num_samples)
                self.channel.gain = gain

                expected_propagated_signal = gain * signal
                propagated_signal, _ = self.channel.propagate(signal)

                assert_array_equal(expected_propagated_signal, propagated_signal)

    def test_propagate_SIMO(self) -> None:
        """Test valid propagation for the Single-Input-Multiple-Output channel."""

        self.transmitter.num_antennas = 1
        self.receiver.num_antennas = 3

        for num_samples in self.propagate_signal_lengths:
            for gain in self.propagate_signal_gains:

                signal = np.random.rand(1, num_samples) + 1j * np.random.rand(1, num_samples)
                self.channel.gain = gain

                expected_propagated_signal = np.repeat(gain * signal, self.receiver.num_antennas, axis=0)
                propagated_signal, _ = self.channel.propagate(signal)

                assert_array_equal(expected_propagated_signal, propagated_signal)

    def test_propagate_MISO(self) -> None:
        """Test valid propagation for the Multiple-Input-Single-Output channel."""

        num_transmit_antennas = 3
        self.transmitter.num_antennas = num_transmit_antennas
        self.receiver.num_antennas = 1

        for num_samples in self.propagate_signal_lengths:
            for gain in self.propagate_signal_gains:

                signal = np.random.rand(num_transmit_antennas, num_samples) + 1j * np.random.rand(num_transmit_antennas,
                                                                                                  num_samples)
                self.channel.gain = gain

                expected_propagated_signal = gain * np.sum(signal, axis=0, keepdims=True)
                propagated_signal, _ = self.channel.propagate(signal)

                assert_array_equal(expected_propagated_signal, propagated_signal)

    def test_propagate_MIMO(self) -> None:
        """Test valid propagation for the Multiple-Input-Multiple-Output channel."""

        num_antennas = 3
        self.transmitter.num_antennas = num_antennas
        self.receiver.num_antennas = num_antennas

        for num_samples in self.propagate_signal_lengths:
            for gain in self.propagate_signal_gains:

                signal = np.random.rand(num_antennas, num_samples) + 1j * np.random.rand(num_antennas,
                                                                                         num_samples)
                self.channel.gain = gain

                expected_propagated_signal = gain * signal
                propagated_signal, _ = self.channel.propagate(signal)

                assert_array_equal(expected_propagated_signal, propagated_signal)

    def test_propagate_validation(self) -> None:
        """Propagation routine must raise errors in case of unsupported scenarios."""

        with self.assertRaises(ValueError):
            self.channel.propagate(np.array([1, 2, 3]))

        with self.assertRaises(ValueError):

            self.transmitter.num_antennas = 1
            self.channel.propagate(np.array([[1, 2, 3], [4, 5, 6]]))

        with self.assertRaises(RuntimeError):

            floating_channel = Channel()
            floating_channel.propagate(np.array([[1, 2, 3]]))

    def test_impulse_response_SISO(self) -> None:
        """Test the impulse response generation for the Single-Input-Single-Output case."""

        self.transmitter.num_antennas = 1
        self.receiver.num_antennas = 1

        for response_length in self.impulse_response_lengths:
            for gain in self.impulse_response_gains:

                self.channel.gain = gain
                timestamps = np.arange(response_length) / self.impulse_response_sampling_rate
                expected_impulse_response = gain * np.ones((response_length, 1, 1, 1), dtype=float)

                impulse_response = self.channel.impulse_response(timestamps)
                assert_array_equal(expected_impulse_response, impulse_response)

    def test_impulse_response_SIMO(self) -> None:
        """Test the impulse response generation for the Single-Input-Multiple-Output case."""

        self.transmitter.num_antennas = 1
        self.receiver.num_antennas = 3

        for response_length in self.impulse_response_lengths:
            for gain in self.impulse_response_gains:

                self.channel.gain = gain
                timestamps = np.arange(response_length) / self.impulse_response_sampling_rate
                expected_impulse_response = np.zeros((response_length, 3, 1, 1), dtype=complex)
                expected_impulse_response[:, :, 0, :] = gain

                impulse_response = self.channel.impulse_response(timestamps)
                assert_array_equal(expected_impulse_response, impulse_response)

    def test_impulse_response_MISO(self) -> None:
        """Test the impulse response generation for the Multiple-Input-Single-Output case."""

        self.transmitter.num_antennas = 3
        self.receiver.num_antennas = 1

        for response_length in self.impulse_response_lengths:
            for gain in self.impulse_response_gains:

                self.channel.gain = gain
                timestamps = np.arange(response_length) / self.impulse_response_sampling_rate
                expected_impulse_response = np.zeros((response_length, 1, 3, 1), dtype=complex)
                expected_impulse_response[:, 0, :, :] = gain

                impulse_response = self.channel.impulse_response(timestamps)
                assert_array_equal(expected_impulse_response, impulse_response)

    def test_impulse_response_MIMO(self) -> None:
        """Test the impulse response generation for the Multiple-Input-Multiple-Output case."""

        num_antennas = 3
        self.transmitter.num_antennas = num_antennas
        self.receiver.num_antennas = num_antennas

        for response_length in self.impulse_response_lengths:
            for gain in self.impulse_response_gains:

                self.channel.gain = gain
                timestamps = np.arange(response_length) / self.impulse_response_sampling_rate
                expected_impulse_response = gain * np.tile(np.eye(num_antennas, num_antennas, dtype=complex),
                                                           (response_length, 1, 1))
                expected_impulse_response = np.expand_dims(expected_impulse_response, axis=-1)

                impulse_response = self.channel.impulse_response(timestamps)
                assert_array_equal(expected_impulse_response, impulse_response)

    def test_impulse_response_validation(self) -> None:
        """Impulse response routine must raise errors in case of unsupported scenarios."""

        with self.assertRaises(RuntimeError):

            floating_channel = Channel()
            floating_channel.impulse_response(np.empty(0, dtype=complex))

    def test_to_yaml(self) -> None:
        """Test YAML serialization dump validity."""
        pass

    def test_from_yaml(self) -> None:
        """Test YAML serialization recall validity."""
        pass


class TestSyncOffset(unittest.TestCase):
    def setUp(self) -> None:
        self.SEED = 42
        self.rng_default_seed_1 = np.random.default_rng(self.SEED)
        self.rng_default_seed_2 = np.random.default_rng(self.SEED)

        self.scenario = Mock()
        self.scenario.sampling_rate = 1e3
        self.sample_duration = 1/self.scenario.sampling_rate
        self.scenario.random_generator = np.random.default_rng()

        self.mock_transmitter = Mock()
        self.mock_transmitter.num_antennas = 1

        self.mock_receiver = Mock()
        self.mock_receiver.num_antennas = 1

        self.signal = (
            np.random.randint(low=1, high=4, size=(1,100))
            + 1j * np.random.randint(low=1, high=4, size=(1,100))
        )
        self.channel_without_delay = self.create_channel(0, 0)

    def test_no_delay_for_default_parameters(self) -> None:
        ch = self.create_channel(None, None)

        np.testing.assert_array_almost_equal(
            ch.propagate(self.signal)[0],
            self.propagate_without_delay(
                signal=self.signal,
                rng=self.rng_default_seed_2
            )
        )

    def test_one_exact_sample_delay(self) -> None:
        ch = self.create_channel(self.sample_duration, self.sample_duration)
        np.testing.assert_array_almost_equal(
            ch.propagate(self.signal)[0],
            np.hstack(
                (np.zeros((1,1), dtype=complex),
                self.propagate_without_delay(
                    signal=self.signal,
                    rng=self.rng_default_seed_2)))
        )


    def test_non_int_sample_delay_gets_truncated(self) -> None:
        ch = self.create_channel(1.5*self.sample_duration, 1.5*self.sample_duration)

        np.testing.assert_array_almost_equal(
            ch.propagate(self.signal)[0],
            np.hstack(
                (np.zeros((1,1), dtype=complex),
                 self.propagate_without_delay(
                     signal=self.signal,
                     rng=self.rng_default_seed_2)))
        )

    def test_sample_is_picked(self) -> None:
        SYNC_OFFSET_LOW = 0
        SYNC_OFFSET_HIGH = 10*self.sample_duration
        rng_local = np.random.default_rng(self.SEED)

        delay = rng_local.uniform(low=SYNC_OFFSET_LOW, high=SYNC_OFFSET_HIGH) * self.scenario.sampling_rate
        ch = self.create_channel(SYNC_OFFSET_LOW, SYNC_OFFSET_HIGH)
        np.testing.assert_array_almost_equal(
            ch.propagate(self.signal)[0],
            np.hstack(
                (np.zeros((1, int(delay)), dtype=complex),
                 self.propagate_without_delay(
                     signal=self.signal,
                     rng=self.rng_default_seed_2)))
        )

    def propagate_without_delay(self,
                                signal: np.ndarray,
                                ch: Channel = None,
                                rng: np.random.Generator = None) -> np.ndarray:
        if ch is None:
            ch = self.channel_without_delay

        ch.random_generator = rng
        return ch.propagate(signal)[0]

    def create_channel(self, sync_low: float, sync_high: float) -> Channel:
        return Channel(
            transmitter=self.mock_transmitter,
            receiver=self.mock_receiver,
            scenario=self.scenario,
            active=True,
            gain=1,
            sync_offset_low=sync_low,
            sync_offset_high=sync_high,
            random_generator=self.rng_default_seed_1
        )<|MERGE_RESOLUTION|>--- conflicted
+++ resolved
@@ -5,10 +5,7 @@
 import unittest
 from unittest.mock import Mock
 
-<<<<<<< HEAD
 import numpy as np
-=======
->>>>>>> bf6a8b48
 from numpy.testing import assert_array_equal
 from numpy.random import default_rng
 
