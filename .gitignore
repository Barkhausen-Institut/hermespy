--- conflicted
+++ resolved
@@ -1,4 +1,5 @@
 # folders
+
 .mypy_cache/
 __pycache__
 _results_*/
@@ -12,6 +13,7 @@
 .vscode/
 
 # python-specific
+
 *.pyc
 .python-version
 
@@ -20,18 +22,10 @@
 *.egg-info/
 *.pyd
 _skbuild/
-<<<<<<< HEAD
-pip-wheel-metadata/
-
-# other build stuff
-CMakeFiles/
-modem/coding/ldpc_binding.cpython-*
-=======
 build/
 dist/
 .coverage
 MANIFEST
->>>>>>> 5ad1412f
 
 # misc
 *~
