from skbuild import setup
from setuptools import find_namespace_packages
from sphinx.setup_command import BuildDoc

cmdclass = {'build_sphinx': BuildDoc}


with open("README.md", "r", encoding="utf-8") as fh:
    long_description = fh.read()

setup(
    name="hermespy",
    version="0.2.5",
    author="Jan Adler",
    author_email="jan.adler@barkhauseninstitut.org",
    description="The Heterogeneous Mobile Radio Simulator",
    long_description=long_description,
    long_description_content_type="text/markdown",
    url="https://github.com/Barkhausen-Institut/hermespy",
    project_urls={
        "Barkhausen Institute": "https://www.barkhauseninstitut.org",
        "Bug Tracker": "https://github.com/Barkhausen-Institut/hermespy/issues",
    },
    classifiers=[
        "Programming Language :: Python :: 3.9",
        "License :: OSI Approved :: GNU Affero General Public License v3",
        "Operating System :: OS Independent",
        "Development Status :: 2 - Pre-Alpha",
        "Natural Language :: English",
        "Topic :: Scientific/Engineering",
    ],
<<<<<<< HEAD
    packages=find_packages(exclude=['tests']),
=======
    packages=find_namespace_packages(include=['hermespy.*'], exclude=['tests']),
>>>>>>> c8b5accf
    namespace_packages=['hermespy'],
    package_dir={"hermespy": "hermespy"},
    package_data={
      'hermespy': ['resources/styles/*.mplstyle', 'resources/matlab/*.m']
    },
    include_package_data=True,
    exclude_package_data={
        '': ['3rdparty', 'tests'],
    },
    extras_require={"test": ["pytest"]},
    zip_safe=False,
    python_requires=">=3.9",
    entry_points={
        'console_scripts': ['hermes=hermespy.bin:hermes'],
    },
    install_requires=['matplotlib', 'numpy', 'scipy', 'data-science-types', 'ruamel.yaml', 'numba', 'sparse'],
    command_options={
        'build_sphinx': {
            'project': ('setup.py', 'HermesPy'),
            'version': ('setup.py', '0.2.5'),
            # 'release': ('setup.py', release),
            'source_dir': ('setup.py', 'docssource'),
            'build_dir': ('setup.py', 'documentation'),
        }
    },
)<|MERGE_RESOLUTION|>--- conflicted
+++ resolved
@@ -29,11 +29,7 @@
         "Natural Language :: English",
         "Topic :: Scientific/Engineering",
     ],
-<<<<<<< HEAD
-    packages=find_packages(exclude=['tests']),
-=======
     packages=find_namespace_packages(include=['hermespy.*'], exclude=['tests']),
->>>>>>> c8b5accf
     namespace_packages=['hermespy'],
     package_dir={"hermespy": "hermespy"},
     package_data={
