from skbuild import setup
from setuptools import find_namespace_packages

__author__ = "Jan Adler"
__copyright__ = "Copyright 2023, Barkhausen Institut gGmbH"
__credits__ = ["Jan Adler", "Tobias Kronauer"]
__license__ = "AGPLv3"
<<<<<<< HEAD
__version__ = "1.2.0a"
=======
__version__ = "1.2.0"
>>>>>>> 56df36c1
__maintainer__ = "Jan Adler"
__email__ = "jan.adler@barkhauseninstitut.org"
__status__ = "Prototype"


with open("README.md", "r", encoding="utf-8") as fh:
    long_description = fh.read()

setup(
    name="hermespy",
    version=__version__,
    author=__author__,
    author_email=__email__,
    description="The Heterogeneous Radio Mobile Simulator",
    long_description=long_description,
    long_description_content_type="text/markdown",
    url="https://github.com/Barkhausen-Institut/hermespy",
    project_urls={
        "Documentation": "https://hermespy.org/",
        "Barkhausen Institute": "https://www.barkhauseninstitut.org",
        "Bug Tracker": "https://github.com/Barkhausen-Institut/hermespy/issues",
    },
    classifiers=[
        "Programming Language :: Python :: 3.9",
        "Programming Language :: Python :: 3.10",
        "Programming Language :: Python :: 3.11",
        "License :: OSI Approved :: GNU Affero General Public License v3",
        "Operating System :: OS Independent",
        "Development Status :: 4 - Beta",
        "Natural Language :: English",
        "Topic :: Scientific/Engineering",
        "Intended Audience :: Science/Research",
    ],
    cmake_with_sdist=True,      # Do not remove, required for sdist to copy all submodule files into the package
    packages=find_namespace_packages(include=['hermespy.*']),
    package_data={
        'hermespy.core': ['styles/*.mplstyle'],
        'hermespy.channel': ['res/*'],
    },
    include_package_data=True,
    extras_require={
        "test": [
            'pytest>=7.4.3',
            'coverage>=7.3.3',
            'mypy>=1.3.0,<1.7.0',
            'nbformat>=5.9.2',
            'nbconvert>=7.12.0'
        ],
        "quadriga": ["oct2py>=5.6.0"],
        "documentation": [
            'sphinx>=7.2.6',
            'furo>=2023.9.10',
            'sphinx-autodoc-typehints>=1.25.2',
            'sphinxcontrib-apidoc>=0.4.0',
            'sphinxcontrib-mermaid>=0.9.2',
            'sphinxcontrib-bibtex',  # Unspecified version required to resolve docutils version conflict
            'sphinx-tabs>=3.4.4',
            'sphinx-copybutton>=0.5.2',
            'sphinx-carousel>=1.2.0',
            'nbsphinx>=0.9.3',
            'ipywidgets>=8.1.1'
        ],
        "uhd": ['usrp-uhd-client>=1.5.0'],
        "audio": ['sounddevice>=0.4.6'],
        "develop": [
            'pybind11>=2.10.4',
            "scikit-build>=0.17.6",
            "cmake>=3.27.2",
            "wheel>=0.41.2",
            "black>=23.9.1",
            "flake8>=6.0.0",
            'coverage>=7.2.7',
            'mypy>=1.3.0,<1.7.0',
        ]
    },
    zip_safe=False,
    python_requires=">=3.9",
    entry_points={
        'console_scripts': ['hermes=hermespy.bin:hermes_simulation'],
    },
    install_requires=[
        "numpy>=1.26.2",
        "matplotlib>=3.8.2",
        'h5py>=3.10.0',
        'scipy>=1.11.4',
        'pybind11>=2.11.1',
        'ray>=2.8.1',
        'ruamel.yaml>=0.18.5',
        'sparse>=0.14.0',
        'numba>=0.58.1',
        'nptyping>=2.5.0',
        'rich>=13.7.0'
    ],
)<|MERGE_RESOLUTION|>--- conflicted
+++ resolved
@@ -5,11 +5,7 @@
 __copyright__ = "Copyright 2023, Barkhausen Institut gGmbH"
 __credits__ = ["Jan Adler", "Tobias Kronauer"]
 __license__ = "AGPLv3"
-<<<<<<< HEAD
-__version__ = "1.2.0a"
-=======
 __version__ = "1.2.0"
->>>>>>> 56df36c1
 __maintainer__ = "Jan Adler"
 __email__ = "jan.adler@barkhauseninstitut.org"
 __status__ = "Prototype"
